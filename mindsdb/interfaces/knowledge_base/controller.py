--- conflicted
+++ resolved
@@ -540,17 +540,10 @@
         id_column = params.get('id_column')
         if id_column is not None and id_column not in columns:
             id_column = None
-<<<<<<< HEAD
 
         if id_column is None and TableField.ID.value in columns:
             id_column = TableField.ID.value
 
-=======
-
-        if id_column is None and TableField.ID.value in columns:
-            id_column = TableField.ID.value
-
->>>>>>> 8305f208
         # Also check for case-insensitive 'id' column
         if id_column is None:
             column_map = {col.lower(): col for col in columns}
