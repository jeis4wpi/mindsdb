"""
*******************************************************
 * Copyright (C) 2017 MindsDB Inc. <copyright@mindsdb.com>
 *
 * This file is part of MindsDB Server.
 *
 * MindsDB Server can not be copied and/or distributed without the express
 * permission of MindsDB Inc
 *******************************************************
"""


import os
import sys
import socketserver as SocketServer
import ssl
import traceback
import json
import atexit
import tempfile
import datetime
import socket
import struct
from collections import OrderedDict
from functools import partial
import select
import base64

import pandas as pd
from mindsdb_sql import parse_sql
from mindsdb_sql.parser.ast import (
    RollbackTransaction,
    CommitTransaction,
    StartTransaction,
    BinaryOperation,
    Identifier,
    Parameter,
    Describe,
    Constant,
    Function,
    Explain,
    Delete,
    Insert,
    Select,
    Star,
    Show,
    Set,
    Use
)
from mindsdb_sql.parser.dialects.mysql import Variable
from mindsdb_sql.parser.dialects.mindsdb import (
    CreateDatasource,
    RetrainPredictor,
    CreatePredictor,
    DropDatasource,
    DropPredictor,
    CreateView
)

from mindsdb.api.mysql.mysql_proxy.utilities.sql import query_df
from mindsdb.utilities.wizards import make_ssl_cert
from mindsdb.utilities.config import Config
from mindsdb.api.mysql.mysql_proxy.data_types.mysql_packet import Packet
from mindsdb.api.mysql.mysql_proxy.controllers.session_controller import SessionController
from mindsdb.api.mysql.mysql_proxy.classes.client_capabilities import ClentCapabilities
from mindsdb.api.mysql.mysql_proxy.classes.server_capabilities import server_capabilities
from mindsdb.api.mysql.mysql_proxy.classes.sql_statement_parser import SqlStatementParser
from mindsdb.api.mysql.mysql_proxy.utilities import log
from mindsdb.api.mysql.mysql_proxy.utilities import (
    SqlApiException,
    ErBadDbError,
    ErBadTableError,
    ErKeyColumnDoesNotExist,
    ErTableExistError,
    ErDubFieldName,
    ErDbDropDelete,
    ErNonInsertableTable,
    ErNotSupportedYet,
)

from mindsdb.api.mysql.mysql_proxy.external_libs.mysql_scramble import scramble as scramble_func
from mindsdb.api.mysql.mysql_proxy.classes.sql_query import (
    SQLQuery,
)

from mindsdb.api.mysql.mysql_proxy.libs.constants.mysql import (
    getConstName,
    CHARSET_NUMBERS,
    ERR,
    COMMANDS,
    TYPES,
    SERVER_VARIABLES,
    DEFAULT_AUTH_METHOD,
    SERVER_STATUS,
    FIELD_FLAG,
    CAPABILITIES
)

from mindsdb.api.mysql.mysql_proxy.data_types.mysql_packets import (
    ErrPacket,
    HandshakePacket,
    FastAuthFail,
    PasswordAnswer,
    HandshakeResponsePacket,
    OkPacket,
    SwitchOutPacket,
    SwitchOutResponse,
    CommandPacket,
    ColumnCountPacket,
    ColumnDefenitionPacket,
    ResultsetRowPacket,
    EofPacket,
    STMTPrepareHeaderPacket,
    BinaryResultsetRowPacket
)

from mindsdb.interfaces.datastore.datastore import DataStore
from mindsdb.interfaces.model.model_interface import ModelInterface
from mindsdb.interfaces.database.integrations import DatasourceController
from mindsdb.interfaces.database.views import ViewController

connection_id = 0


def empty_fn():
    pass


def check_auth(username, password, scramble_func, salt, company_id, config):
    '''
    '''
    try:
        hardcoded_user = config['api']['mysql']['user']
        hardcoded_password = config['api']['mysql']['password']
        hardcoded_password_hash = scramble_func(hardcoded_password, salt)
        hardcoded_password = hardcoded_password.encode()

        if password is None:
            password = ''
        if isinstance(password, str):
            password = password.encode()

        integration = None
        integration_type = None
        extracted_username = username
        integrations_names = DatasourceController().get_db_integrations(company_id).keys()
        for integration_name in integrations_names:
            if username == f'{hardcoded_user}_{integration_name}':
                extracted_username = hardcoded_user
                integration = integration_name
                integration_type = DatasourceController().get_db_integration(integration, company_id)['type']

        if extracted_username != hardcoded_user:
            log.warning(f'Check auth, user={username}: user mismatch')
            return {
                'success': False
            }

        if password != hardcoded_password and password != hardcoded_password_hash:
            log.warning(f'check auth, user={username}: password mismatch')
            return {
                'success': False
            }

        log.info(f'Check auth, user={username}: Ok')
        return {
            'success': True,
            'username': extracted_username,
            'integration': integration,
            'integration_type': integration_type
        }
    except Exception as e:
        log.error(f'Check auth, user={username}: ERROR')
        log.error(e)
        log.error(traceback.format_exc())


class MysqlProxy(SocketServer.BaseRequestHandler):
    """
    The Main Server controller class
    """

    @staticmethod
    def server_close(srv):
        srv.server_close()

    def __init__(self, request, client_address, server):
        self.charset = 'utf8'
        self.charset_text_type = CHARSET_NUMBERS['utf8_general_ci']
        self.session = None
        self.client_capabilities = None
        super().__init__(request, client_address, server)

    def init_session(self, company_id=None):
        global connection_id
        log.debug('New connection [{ip}:{port}]'.format(
            ip=self.client_address[0], port=self.client_address[1]))
        log.debug(self.__dict__)

        if self.server.connection_id >= 65025:
            self.server.connection_id = 0
        self.server.connection_id += 1
        self.connection_id = self.server.connection_id
        self.session = SessionController(
            server=self.server,
            company_id=company_id
        )

        if hasattr(self.server, 'salt') and isinstance(self.server.salt, str):
            self.salt = self.server.salt
        else:
            self.salt = base64.b64encode(os.urandom(15)).decode()

        self.socket = self.request
        self.logging = log

        self.current_transaction = None

        log.debug('session salt: {salt}'.format(salt=self.salt))

    def handshake(self):
        def switch_auth(method='mysql_native_password'):
            self.packet(SwitchOutPacket, seed=self.salt, method=method).send()
            switch_out_answer = self.packet(SwitchOutResponse)
            switch_out_answer.get()
            password = switch_out_answer.password
            if method == 'mysql_native_password' and len(password) == 0:
                password = scramble_func('', self.salt)
            return password

        def get_fast_auth_password():
            log.debug('Asking for fast auth password')
            self.packet(FastAuthFail).send()
            password_answer = self.packet(PasswordAnswer)
            password_answer.get()
            try:
                password = password_answer.password.value.decode()
            except Exception:
                log.warning('error: no password in Fast Auth answer')
                self.packet(ErrPacket, err_code=ERR.ER_PASSWORD_NO_MATCH, msg='Is not password in connection query.').send()
                return None
            return password

        username = None
        password = None

        log.debug('send HandshakePacket')
        self.packet(HandshakePacket).send()

        handshake_resp = self.packet(HandshakeResponsePacket)
        handshake_resp.get()
        if handshake_resp.length == 0:
            log.warning('HandshakeResponsePacket empty')
            self.packet(OkPacket).send()
            return False
        self.client_capabilities = ClentCapabilities(handshake_resp.capabilities.value)

        client_auth_plugin = handshake_resp.client_auth_plugin.value.decode()

        self.session.is_ssl = False

        if handshake_resp.type == 'SSLRequest':
            log.debug('switch to SSL')
            self.session.is_ssl = True

            ssl_context = ssl.SSLContext()
            ssl_context.load_cert_chain(self.server.cert_path)
            ssl_socket = ssl_context.wrap_socket(
                self.socket,
                server_side=True,
                do_handshake_on_connect=True
            )

            self.socket = ssl_socket
            handshake_resp = self.packet(HandshakeResponsePacket)
            handshake_resp.get()
            client_auth_plugin = handshake_resp.client_auth_plugin.value.decode()

        username = handshake_resp.username.value.decode()

        if client_auth_plugin != DEFAULT_AUTH_METHOD:
            if client_auth_plugin == 'mysql_native_password':
                password = switch_auth('mysql_native_password')
            else:
                new_method = 'caching_sha2_password' if client_auth_plugin == 'caching_sha2_password' else 'mysql_native_password'

                if new_method == 'caching_sha2_password' and self.session.is_ssl is False:
                    log.warning(f'Check auth, user={username}, ssl={self.session.is_ssl}, auth_method={client_auth_plugin}: '
                                'error: cant switch to caching_sha2_password without SSL')
                    self.packet(ErrPacket, err_code=ERR.ER_PASSWORD_NO_MATCH, msg='caching_sha2_password without SSL not supported').send()
                    return False

                log.debug(f'Check auth, user={username}, ssl={self.session.is_ssl}, auth_method={client_auth_plugin}: '
                          f'switch auth method to {new_method}')
                password = switch_auth(new_method)

                if new_method == 'caching_sha2_password':
                    if password == b'\x00':
                        password = ''
                    else:
                        password = get_fast_auth_password()
        elif 'caching_sha2_password' in client_auth_plugin:
            log.debug(
                f'Check auth, user={username}, ssl={self.session.is_ssl}, auth_method={client_auth_plugin}: '
                'check auth using caching_sha2_password'
            )
            password = handshake_resp.enc_password.value
            if password == b'\x00':
                password = ''
            else:
                # FIXME https://github.com/mindsdb/mindsdb/issues/1374
                # if self.session.is_ssl:
                #     password = get_fast_auth_password()
                # else:
                password = switch_auth()
        elif 'mysql_native_password' in client_auth_plugin:
            log.debug(f'Check auth, user={username}, ssl={self.session.is_ssl}, auth_method={client_auth_plugin}: '
                      'check auth using mysql_native_password')
            password = handshake_resp.enc_password.value
        else:
            log.debug(f'Check auth, user={username}, ssl={self.session.is_ssl}, auth_method={client_auth_plugin}: '
                      'unknown method, possible ERROR. Try to switch to mysql_native_password')
            password = switch_auth('mysql_native_password')

        try:
            self.session.database = handshake_resp.database.value.decode()
        except Exception:
            self.session.database = None
        log.debug(f'Check auth, user={username}, ssl={self.session.is_ssl}, auth_method={client_auth_plugin}: '
                  f'connecting to database {self.session.database}')

        auth_data = self.server.check_auth(username, password, scramble_func, self.salt, self.session.company_id)
        if auth_data['success']:
            self.session.username = auth_data['username']
            self.session.auth = True
            self.session.integration = auth_data['integration']
            self.session.integration_type = auth_data['integration_type']
            self.packet(OkPacket).send()
            return True
        else:
            self.packet(ErrPacket, err_code=ERR.ER_PASSWORD_NO_MATCH, msg=f'Access denied for user {username}').send()
            log.warning(f'Access denied for user {username}')
            return False

    def send_package_group(self, packages):
        string = b''.join([x.accum() for x in packages])
        self.socket.sendall(string)

    def insert_predictor_answer(self, insert):
        ''' Start learn new predictor.
            Parameters:
             - insert - dict with keys as columns of mindsb.predictors table.
        '''
        model_interface = self.session.model_interface
        data_store = self.session.data_store

        select_data_query = insert.get('select_data_query')
        if isinstance(select_data_query, str) is False or len(select_data_query) == 0:
            self.packet(
                ErrPacket,
                err_code=ERR.ER_WRONG_ARGUMENTS,
                msg="'select_data_query' should not be empty"
            ).send()
            return

        models = model_interface.get_models()
        if insert['name'] in [x['name'] for x in models]:
            self.packet(
                ErrPacket,
                err_code=ERR.ER_WRONG_ARGUMENTS,
                msg=f"predictor with name '{insert['name']}'' already exists"
            ).send()
            return

        kwargs = {}
        if isinstance(insert.get('training_options'), str) \
                and len(insert['training_options']) > 0:
            try:
                kwargs = json.loads(insert['training_options'])
            except Exception:
                self.packet(
                    ErrPacket,
                    err_code=ERR.ER_WRONG_ARGUMENTS,
                    msg='training_options should be in valid JSON string'
                ).send()
                return

        integration = self.session.integration
        if isinstance(integration, str) is False or len(integration) == 0:
            self.packet(
                ErrPacket,
                err_code=ERR.ER_WRONG_ARGUMENTS,
                msg='select_data_query can be used only in query from database'
            ).send()
            return
        insert['select_data_query'] = insert['select_data_query'].replace(r"\'", "'")
        ds_name = data_store.get_vacant_name(insert['name'])
        ds = data_store.save_datasource(ds_name, integration, {'query': insert['select_data_query']})

        insert['predict'] = [x.strip() for x in insert['predict'].split(',')]

        ds_data = data_store.get_datasource(ds_name)
        if ds_data is None:
            raise ErBadDbError(f"DataSource '{ds_name}' does not exists")
        ds_columns = [x['name'] for x in ds_data['columns']]
        for col in insert['predict']:
            if col not in ds_columns:
                data_store.delete_datasource(ds_name)
                raise ErKeyColumnDoesNotExist(f"Column '{col}' not exists")

        try:
            insert['predict'] = self._check_predict_columns(insert['predict'], ds_columns)
        except Exception:
            data_store.delete_datasource(ds_name)
            raise

        model_interface.learn(
            insert['name'], ds, insert['predict'], ds_data['id'], kwargs=kwargs, delete_ds_on_fail=True
        )

        self.packet(OkPacket).send()

    def answer_create_ai_table(self, struct):
        ai_table = self.session.ai_table
        model_interface = self.session.model_interface

        table = ai_table.get_ai_table(struct['ai_table_name'])
        if table is not None:
            raise ErTableExistError(f"AT Table with name {struct['ai_table_name']} already exists")

        # check predictor exists
        models = model_interface.get_models()
        models_names = [x['name'] for x in models]
        if struct['predictor_name'] not in models_names:
            raise ErBadTableError(f"Predictor with name {struct['predictor_name']} not exists")

        # check integration exists
        if self.session.datasource_interface.get_db_integration(struct['integration_name']) is None:
            raise ErBadDbError(f"Datasource with name {struct['integration_name']} not exists")

        ai_table.add(
            name=struct['ai_table_name'],
            integration_name=struct['integration_name'],
            integration_query=struct['integration_query'],
            query_fields=struct['query_fields'],
            predictor_name=struct['predictor_name'],
            predictor_fields=struct['predictor_fields']
        )

        self.packet(OkPacket).send()

    def _check_predict_columns(self, predict_column_names, ds_column_names):
        ''' validate 'predict' column names

            predict_column_names: list of 'predict' columns
            ds_column_names: list of all datasource columns
        '''
        cleaned_predict_column_names = []
        for predict_column_name in predict_column_names:
            candidate = None
            for column_name in ds_column_names:
                if column_name == predict_column_name:
                    if candidate is not None:
                        raise ErKeyColumnDoesNotExist("It is not possible to determine appropriate column name for 'predict' column: {predict_column_name}")
                    candidate = column_name
            if candidate is None:
                for column_name in ds_column_names:
                    if column_name.lower() == predict_column_name.lower():
                        if candidate is not None:
                            raise ErKeyColumnDoesNotExist("It is not possible to determine appropriate column name for 'predict' column: {predict_column_name}")
                        candidate = column_name
            if candidate is None:
                raise ErKeyColumnDoesNotExist(f"Datasource has not column with name '{predict_column_name}'")
            cleaned_predict_column_names.append(candidate)

        if len(cleaned_predict_column_names) != len(set(cleaned_predict_column_names)):
            raise ErDubFieldName("'predict' column name is duplicated")

        return cleaned_predict_column_names

    def answer_describe_predictor(self, predictor_name):
        model_interface = self.session.model_interface
        models = model_interface.get_models()
        if predictor_name not in [x['name'] for x in models]:
            raise ErBadTableError(f"Can't describe predictor. There is no predictor with name '{predictor_name}'")
        description = model_interface.get_model_description(predictor_name)
        description = [
            description['accuracies'],
            description['column_importances'],
            description['outputs'],
            description['inputs'],
            description['datasource'],
            description['model']
        ]
        packages = self.get_tabel_packets(
            columns=[{
                'table_name': '',
                'name': 'accuracies',
                'type': TYPES.MYSQL_TYPE_VAR_STRING
            }, {
                'table_name': '',
                'name': 'column_importances',
                'type': TYPES.MYSQL_TYPE_VAR_STRING
            }, {
                'table_name': '',
                'name': "outputs",
                'type': TYPES.MYSQL_TYPE_VAR_STRING
            }, {
                'table_name': '',
                'name': 'inputs',
                'type': TYPES.MYSQL_TYPE_VAR_STRING
            }, {
                'table_name': '',
                'name': 'datasource',
                'type': TYPES.MYSQL_TYPE_VAR_STRING
            }, {
                'table_name': '',
                'name': 'model',
                'type': TYPES.MYSQL_TYPE_VAR_STRING
            }],
            data=[description]
        )
        packages.append(self.last_packet())
        self.send_package_group(packages)
        return

    def answer_retrain_predictor(self, predictor_name):
        model_interface = self.session.model_interface
        models = model_interface.get_models()
        if predictor_name not in [x['name'] for x in models]:
            raise ErBadTableError(f"Can't retrain predictor. There is no predictor with name '{predictor_name}'")
        model_interface.update_model(predictor_name)
        self.packet(OkPacket).send()

    def answer_create_datasource(self, struct: dict):
        ''' create new datasource (integration in old terms)
            Args:
                struct: data for creating integration
        '''
        datasource_name = struct['datasource_name']
        database_type = struct['database_type']
        connection_args = struct['connection_args']
        connection_args['type'] = database_type

        self.session.datasource_interface.add_db_integration(datasource_name, connection_args)
        self.packet(OkPacket).send()

    def answer_drop_datasource(self, ds_name):
        try:
            ds = self.session.datasource_interface.get_db_integration(ds_name)
            self.session.datasource_interface.remove_db_integration(ds['database_name'])
        except Exception:
            raise ErDbDropDelete(f"Something went wrong during deleting of datasource '{ds_name}'.")
        self.packet(OkPacket).send()

    def answer_create_view(self, statement):
        name = statement.name
        query = str(statement.query)
        datasource_name = statement.from_table.parts[-1]

        self.session.view_interface.add(name, query, datasource_name)
        self.packet(OkPacket).send()

    def answer_create_predictor(self, statement):
        struct = {
            'predictor_name': statement.name.parts[-1],
            'integration_name': statement.integration_name.parts[-1],
            'select': statement.query_str,
            'predict': [x.parts[-1] for x in statement.targets]
        }
        if len(struct['predict']) > 1:
            raise SqlApiException("Only one field can be in 'PREDICT'")
        if statement.using is not None:
            struct['using'] = statement.using
        if statement.datasource_name is not None:
            struct['datasource_name'] = statement.datasource_name.parts[-1]
        if statement.order_by is not None:
            struct['order_by'] = [x.field.parts[-1] for x in statement.order_by]
            if len(struct['order_by']) > 1:
                raise SqlApiException("Only one field can be in 'OPRDER BY'")
        if statement.group_by is not None:
            struct['group_by'] = [x.parts[-1] for x in statement.group_by]
        if statement.window is not None:
            struct['window'] = statement.window
        if statement.horizon is not None:
            struct['horizon'] = statement.horizon

        model_interface = self.session.model_interface
        data_store = self.session.data_store

        predictor_name = struct['predictor_name']
        integration_name = struct['integration_name']

        if integration_name.lower().startswith('datasource.'):
            ds_name = integration_name[integration_name.find('.') + 1:]
            ds = data_store.get_datasource_obj(ds_name, raw=True)
            ds_data = data_store.get_datasource(ds_name)
        else:
<<<<<<< HEAD
            if self.session.datasource_interface.get_db_integration(integration_name) is None and integration_name not in ('views', 'files'):
                raise Exception(f"Unknown datasource: {integration_name}")
=======
            if self.session.datasource_interface.get_db_integration(integration_name) is None:
                raise ErBadDbError(f"Unknown datasource: {integration_name}")
>>>>>>> 46391020

            ds_name = struct.get('datasource_name')
            if ds_name is None:
                ds_name = data_store.get_vacant_name(predictor_name)

            ds_kwargs = {'query': struct['select']}
            if integration_name in ('views', 'files'):
                parsed = parse_sql(struct['select'])
                ds_kwargs['source'] = parsed.from_table.parts[-1]
            ds = data_store.save_datasource(ds_name, integration_name, ds_kwargs)
            ds_data = data_store.get_datasource(ds_name)

        timeseries_settings = {}
        for w in ['order_by', 'group_by', 'window', 'horizon']:
            if w in struct:
                timeseries_settings[w] = struct.get(w)

        kwargs = struct.get('using', {})
        if len(timeseries_settings) > 0:
            if 'timeseries_settings' not in kwargs:
                kwargs['timeseries_settings'] = timeseries_settings
            else:
                if isinstance(kwargs.get('timeseries_settings'), str):
                    kwargs['timeseries_settings'] = json.loads(kwargs['timeseries_settings'])
                kwargs['timeseries_settings'].update(timeseries_settings)

        ds_column_names = [x['name'] for x in ds_data['columns']]
        try:
            predict = self._check_predict_columns(struct['predict'], ds_column_names)
        except Exception as e:
            data_store.delete_datasource(ds_name)
            raise e

        model_interface.learn(predictor_name, ds, predict, ds_data['id'], kwargs=kwargs, delete_ds_on_fail=True)

        self.packet(OkPacket).send()

    def delete_predictor_sql(self, sql):
        fake_sql = sql.strip(' ')
        fake_sql = 'select name ' + fake_sql[len('delete '):]
        query = SQLQuery(
            fake_sql,
            session=self.session
        )

        result = query.fetch(
            self.session.datahub
        )

        if result['success'] is False:
            self.packet(
                ErrPacket,
                err_code=result['error_code'],
                msg=result['msg']
            ).send()
            return

        predictors_names = [x[0] for x in result['result']]

        if len(predictors_names) == 0:
            raise SqlApiException('nothing to delete')

        for predictor_name in predictors_names:
            self.session.datahub['mindsdb'].delete_predictor(predictor_name)

    def handle_custom_command(self, command):
        command = command.strip(' ;').split()

        if command[0].lower() == 'delete' and command[1].lower() == 'predictor':
            if len(command) != 3:
                self.packet(
                    ErrPacket,
                    err_code=ERR.ER_SYNTAX_ERROR,
                    msg="wrong syntax of 'DELETE PREDICTOR {NAME}' command"
                ).send()
                return
            predictor_name = command[2]
            self.delete_predictor_sql(f"delete from mindsdb.predictors where name = '{predictor_name}'")
            self.packet(OkPacket).send()
            return

        self.packet(
            ErrPacket,
            err_code=ERR.ER_SYNTAX_ERROR,
            msg="at this moment only 'delete predictor' command supported"
        ).send()

    def answer_stmt_prepare(self, statement):
        sql = statement.sql
        sql_lower = sql.lower()
        stmt_id = self.session.register_stmt(statement)
        prepared_stmt = self.session.prepared_stmts[stmt_id]

        if statement.keyword == 'insert':
            prepared_stmt['type'] = 'insert'

            statement = parse_sql(sql, dialect='mindsdb')
            if (
                len(statement.table.parts) > 1 and statement.table.parts[0].lower() != 'mindsdb'
                or len(statement.table.parts) == 1 and self.session.database != 'mindsdb'
            ):
                raise ErNonInsertableTable("Only parametrized insert into table from 'mindsdb' database supported at this moment")
            table_name = statement.table.parts[-1]
            if table_name not in ['predictors', 'commands']:
                raise ErNonInsertableTable("Only parametrized insert into 'predictors' or 'commands' supported at this moment")

            new_statement = Select(
                targets=statement.columns,
                from_table=Identifier(parts=['mindsdb', table_name]),
                limit=Constant(0)
            )

            query = SQLQuery(
                str(new_statement),
                session=self.session
            )

            num_params = 0
            for row in statement.values:
                for item in row:
                    if type(item) == Parameter:
                        num_params = num_params + 1
            num_columns = len(query.columns) - num_params

            if num_columns != 0:
                raise ErNonInsertableTable("At this moment supported only insert where all values is parameters.")

            columns_def = []
            for col in query.columns:
                columns_def.append(dict(
                    database='',
                    table_alias='',
                    table_name='',
                    alias='',
                    name='?',
                    type=TYPES.MYSQL_TYPE_VAR_STRING,
                    charset=CHARSET_NUMBERS['binary']
                ))
        elif statement.keyword == 'select' and statement.ends_with('for update'):
            # postgres when execute "delete from mindsdb.predictors where name = 'x'" sends for it prepare statement:
            # 'select name from mindsdb.predictors where name = 'x' FOR UPDATE;'
            # and after it send prepare for delete query.
            prepared_stmt['type'] = 'lock'
            statement.cut_from_tail('for update')
            query = SQLQuery(statement.sql, session=self.session)
            num_columns = len(query.columns)
            num_params = 0
            columns_def = query.columns
            for col in columns_def:
                col['charset'] = CHARSET_NUMBERS['utf8_general_ci']

        elif statement.keyword == 'delete':
            prepared_stmt['type'] = 'delete'

            fake_sql = sql.replace('?', '"?"')
            fake_sql = 'select name ' + fake_sql[len('delete '):]
            query = SQLQuery(fake_sql, session=self.session)
            num_columns = 0
            num_params = sql.count('?')
            columns_def = []
            for i in range(num_params):
                columns_def.append(dict(
                    database='',
                    table_alias='',
                    table_name='',
                    alias='?',
                    name='',
                    type=TYPES.MYSQL_TYPE_VAR_STRING,
                    charset=CHARSET_NUMBERS['utf8_general_ci'],
                    flags=sum([FIELD_FLAG.BINARY_COLLATION])
                ))
        elif statement.keyword == 'select' and 'connection_id()' in sql.lower():
            prepared_stmt['type'] = 'select'
            num_columns = 1
            num_params = 0
            columns_def = [{
                'database': '',
                'table_name': '',
                'name': 'conn_id',
                'alias': 'conn_id',
                'type': TYPES.MYSQL_TYPE_LONG,
                'charset': CHARSET_NUMBERS['binary']
            }]
        elif statement.keyword == 'select':
            prepared_stmt['type'] = 'select'
            query = SQLQuery(sql, session=self.session)
            num_columns = len(query.columns)
            num_params = 0
            columns_def = query.columns
        elif (
            'show variables' in sql_lower
            or 'show session variables' in sql_lower
            or 'show session status' in sql_lower
        ):
            prepared_stmt['type'] = 'show variables'
            num_columns = 2
            num_params = 0
            columns_def = [{
                'table_name': '',
                'name': 'Variable_name',
                'type': TYPES.MYSQL_TYPE_VAR_STRING
            }, {
                'table_name': '',
                'name': 'Value',
                'type': TYPES.MYSQL_TYPE_VAR_STRING
            }]
        else:
            raise SqlApiException(f"Only 'SELECT' and 'INSERT' statements supported. Got: {sql}")

        packages = [
            self.packet(
                STMTPrepareHeaderPacket,
                stmt_id=stmt_id,
                num_columns=num_columns,
                num_params=num_params
            )
        ]

        packages.extend(
            self._get_column_defenition_packets(columns_def)
        )

        if self.client_capabilities.DEPRECATE_EOF is False:
            status = sum([SERVER_STATUS.SERVER_STATUS_AUTOCOMMIT])
            packages.append(self.packet(EofPacket, status=status))

        self.send_package_group(packages)

    def answer_stmt_execute(self, stmt_id, parameters):
        prepared_stmt = self.session.prepared_stmts[stmt_id]
        if prepared_stmt['type'] == 'select':
            sql = prepared_stmt['statement'].sql

            # +++
            if sql.lower() == 'select connection_id()':
                self.answer_connection_id(sql)
                return
            # ---

            # +++
            if "SELECT `table_name`, `column_name`" in sql:
                # TABLEAU
                # SELECT `table_name`, `column_name`
                # FROM `information_schema`.`columns`
                # WHERE `data_type`='enum' AND `table_schema`='mindsdb'
                packages = self.get_tabel_packets(
                    columns=[{
                        'table_name': '',
                        'name': 'TABLE_NAME',
                        'type': TYPES.MYSQL_TYPE_VAR_STRING
                    }, {
                        'table_name': '',
                        'name': 'COLUMN_NAME',
                        'type': TYPES.MYSQL_TYPE_VAR_STRING
                    }],
                    data=[]
                )
                if self.client_capabilities.DEPRECATE_EOF is True:
                    packages.append(self.packet(OkPacket, eof=True))
                else:
                    packages.append(self.packet(EofPacket))
                self.send_package_group(packages)
                return
            # ---

            query = SQLQuery(sql, session=self.session)

            columns = query.columns
            packages = [self.packet(ColumnCountPacket, count=len(columns))]
            packages.extend(self._get_column_defenition_packets(columns))

            packages.append(self.last_packet(status=0x0062))
            self.send_package_group(packages)
        elif prepared_stmt['type'] == 'insert':
            statement = parse_sql(prepared_stmt['statement'].sql, dialect='mindsdb')
            parameter_index = 0
            for row in statement.values:
                for item_index, item in enumerate(row):
                    if type(item) == Parameter:
                        row[item_index] = Constant(parameters[parameter_index])
                        parameter_index += 1
            self.process_insert(statement)
        elif prepared_stmt['type'] == 'lock':
            sql = prepared_stmt['statement'].sql
            query = SQLQuery(sql, session=self.session)

            columns = query.columns
            packages = [self.packet(ColumnCountPacket, count=len(columns))]
            packages.extend(self._get_column_defenition_packets(columns))

            status = sum([
                SERVER_STATUS.SERVER_STATUS_AUTOCOMMIT,
                SERVER_STATUS.SERVER_STATUS_CURSOR_EXISTS,
            ])

            packages.append(self.last_packet(status=status))
            self.send_package_group(packages)
        elif prepared_stmt['type'] == 'delete':
            if len(parameters) == 0:
                raise SqlApiException("Delete statement must content 'where' filter")
            sql = prepared_stmt['statement'].sql
            sql = sql[:sql.find('?')] + f"'{parameters[0]}'"
            self.delete_predictor_sql(sql)
            self.packet(OkPacket, affected_rows=1).send()
        elif prepared_stmt['type'] == 'show variables':
            sql = prepared_stmt['statement'].sql

            packages = []
            packages += self.get_tabel_packets(
                columns=[{
                    'table_name': 'session_variables',
                    'name': 'Variable_name',
                    'type': TYPES.MYSQL_TYPE_VAR_STRING
                }, {
                    'table_name': 'session_variables',
                    'name': 'Value',
                    'type': TYPES.MYSQL_TYPE_VAR_STRING
                }],
                data=[]
            )

            packages.append(self.last_packet())
            self.send_package_group(packages)
            return
        else:
            raise ErNotSupportedYet(f"Unknown statement type: {prepared_stmt['type']}")

    def answer_stmt_fetch(self, stmt_id, limit=100000):
        prepared_stmt = self.session.prepared_stmts[stmt_id]
        sql = prepared_stmt['statement'].sql
        fetched = prepared_stmt['fetched']
        query = SQLQuery(sql, session=self.session)

        result = query.fetch(
            self.session.datahub
        )

        if result['success'] is False:
            self.packet(
                ErrPacket,
                err_code=result['error_code'],
                msg=result['msg']
            ).send()
            return

        packages = []
        columns = query.columns
        for row in query.result[fetched:limit]:
            packages.append(
                self.packet(BinaryResultsetRowPacket, data=row, columns=columns)
            )

        prepared_stmt['fetched'] += len(query.result[fetched:limit])

        if len(query.result) <= limit:
            status = sum([
                SERVER_STATUS.SERVER_STATUS_AUTOCOMMIT,
                SERVER_STATUS.SERVER_STATUS_LAST_ROW_SENT,
            ])
        else:
            status = sum([
                SERVER_STATUS.SERVER_STATUS_AUTOCOMMIT,
                SERVER_STATUS.SERVER_STATUS_CURSOR_EXISTS,
            ])

        packages.append(self.last_packet(status=status))
        self.send_package_group(packages)

    def answer_stmt_close(self, stmt_id):
        self.session.unregister_stmt(stmt_id)

    def answer_explain_table(self, target):
        db = ((self.session.database or 'mindsdb') if len(target) != 2 else target[0]).lower()
        table = target[-1].lower()
        if table == 'predictors' and db == 'mindsdb':
            self.answer_explain_predictors()
        elif table == 'commands' and db == 'mindsdb':
            self.answer_explain_commands()
        else:
            raise ErNotSupportedYet("Only 'EXPLAIN predictors' and 'EXPLAIN commands' supported")

    def _get_explain_columns(self):
        return [{
            'database': 'information_schema',
            'table_name': 'COLUMNS',
            'name': 'COLUMN_NAME',
            'alias': 'Field',
            'type': TYPES.MYSQL_TYPE_VAR_STRING,
            'charset': self.charset_text_type,
            'flags': sum([FIELD_FLAG.NOT_NULL])
        }, {
            'database': 'information_schema',
            'table_name': 'COLUMNS',
            'name': 'COLUMN_TYPE',
            'alias': 'Type',
            'type': TYPES.MYSQL_TYPE_BLOB,
            'charset': self.charset_text_type,
            'flags': sum([
                FIELD_FLAG.NOT_NULL,
                FIELD_FLAG.BLOB
            ])
        }, {
            'database': 'information_schema',
            'table_name': 'COLUMNS',
            'name': 'IS_NULLABLE',
            'alias': 'Null',
            'type': TYPES.MYSQL_TYPE_VAR_STRING,
            'charset': self.charset_text_type,
            'flags': sum([FIELD_FLAG.NOT_NULL])
        }, {
            'database': 'information_schema',
            'table_name': 'COLUMNS',
            'name': 'COLUMN_KEY',
            'alias': 'Key',
            'type': TYPES.MYSQL_TYPE_VAR_STRING,
            'charset': self.charset_text_type,
            'flags': sum([FIELD_FLAG.NOT_NULL])
        }, {
            'database': 'information_schema',
            'table_name': 'COLUMNS',
            'name': 'COLUMN_DEFAULT',
            'alias': 'Default',
            'type': TYPES.MYSQL_TYPE_BLOB,
            'charset': self.charset_text_type,
            'flags': sum([FIELD_FLAG.BLOB])
        }, {
            'database': 'information_schema',
            'table_name': 'COLUMNS',
            'name': 'EXTRA',
            'alias': 'Extra',
            'type': TYPES.MYSQL_TYPE_VAR_STRING,
            'charset': self.charset_text_type,
            'flags': sum([FIELD_FLAG.NOT_NULL])
        }]

    def answer_explain_predictors(self):
        status = sum([
            SERVER_STATUS.SERVER_STATUS_AUTOCOMMIT,
            SERVER_STATUS.SERVER_QUERY_NO_INDEX_USED,
        ])

        packages = self.get_tabel_packets(
            columns=self._get_explain_columns(),
            # [Field, Type, Null, Key, Default, Extra]
            data=[
                ['name', 'varchar(255)', 'NO', 'PRI', None, ''],
                ['status', 'varchar(255)', 'YES', '', None, ''],
                ['accuracy', 'varchar(255)', 'YES', '', None, ''],
                ['predict', 'varchar(255)', 'YES', '', None, ''],
                ['select_data_query', 'varchar(255)', 'YES', '', None, ''],
                ['training_options', 'varchar(255)', 'YES', '', None, ''],
            ],
            status=status
        )

        packages.append(self.last_packet(status=status))
        self.send_package_group(packages)

    def answer_explain_commands(self):
        status = sum([
            SERVER_STATUS.SERVER_STATUS_AUTOCOMMIT,
            SERVER_STATUS.SERVER_QUERY_NO_INDEX_USED,
        ])

        packages = self.get_tabel_packets(
            columns=self._get_explain_columns(),
            data=[
                # [Field, Type, Null, Key, Default, Extra]
                ['command', 'varchar(255)', 'NO', 'PRI', None, '']
            ],
            status=status
        )

        packages.append(self.last_packet(status=status))
        self.send_package_group(packages)

    def process_insert(self, statement):
        db_name = self.session.database
        if len(statement.table.parts) == 2:
            db_name = statement.table.parts[0].lower()
        table_name = statement.table.parts[-1].lower()
        if db_name != 'mindsdb' or table_name not in ('predictors', 'commands'):
            raise ErNonInsertableTable("At this moment only insert to 'mindsdb.predictors' or 'mindsdb.commands' is possible")
        column_names = []
        for column_identifier in statement.columns:
            if isinstance(column_identifier, Identifier) is False or len(column_identifier.parts) != 1:
                raise ErKeyColumnDoesNotExist(f'Incorrect column name: {column_identifier}')
            column_name = column_identifier.parts[0].lower()
            column_names.append(column_name)
        if len(statement.values) > 1:
            raise SqlApiException('At this moment only 1 row can be inserted.')
        for row in statement.values:
            values = []
            for value in row:
                values.append(value.value)
            insert_dict = dict(zip(column_names, values))
        if table_name == 'commands':
            self.handle_custom_command(insert_dict['command'])
        elif table_name == 'predictors':
            self.insert_predictor_answer(insert_dict)

    def query_answer(self, sql):
        # +++
        # if query not for mindsdb then process that query in integration db
        # TODO redirect only select data queries
        if (
            isinstance(self.session.database, str)
            and len(self.session.database) > 0
            and self.session.database.lower() != 'mindsdb'
            and '@@' not in sql.lower()
            and (
                (
                    sql.lower().startswith('select')
                    and 'from' in sql.lower()
                )
                or (
                    sql.lower().startswith('show')
                    # and 'databases' in sql.lower()
                    and 'tables' in sql.lower()
                )
            )
        ):
            datanode = self.session.datahub.get(self.session.database)
            if datanode is None:
                raise ErBadDbError('Unknown database - %s' % self.session.database)
            result, _column_names = datanode.select(sql)

            columns = []
            data = []
            if len(result) > 0:
                columns = [{
                    'table_name': '',
                    'name': x,
                    'type': TYPES.MYSQL_TYPE_VAR_STRING
                } for x in result[0].keys()]
                data = [[str(value) for key, value in x.items()] for x in result]

            packages = []
            packages += self.get_tabel_packets(
                columns=columns,
                data=data
            )
            packages.append(self.packet(OkPacket, eof=True))
            self.send_package_group(packages)
            return
        # ---

        statement = SqlStatementParser(sql)
        sql = statement.sql
        sql_lower = sql.lower()
        sql_lower = sql_lower.replace('`', '')

        keyword = statement.keyword
        struct = statement.struct

        try:
            try:
                statement = parse_sql(sql, dialect='mindsdb')
            except Exception:
                statement = parse_sql(sql, dialect='mysql')
        except Exception:
            # not all statemts are parse by parse_sql
            log.warning(f'SQL statement are not parsed by mindsdb_sql: {sql}')
            pass

        if type(statement) == CreateDatasource:
            struct = {
                'datasource_name': statement.name,
                'database_type': statement.engine,
                'connection_args': statement.parameters
            }
            self.answer_create_datasource(struct)
            return
        if type(statement) == DropPredictor:
            predictor_name = statement.name.parts[-1]
            self.session.datahub['mindsdb'].delete_predictor(predictor_name)
            self.packet(OkPacket).send()
        elif keyword == 'create_datasource':
            # fallback for statement
            self.answer_create_datasource(struct)
            return
        elif type(statement) == DropDatasource:
            ds_name = statement.name.parts[-1]
            self.answer_drop_datasource(ds_name)
            return
        elif type(statement) == Describe:
            self.answer_describe_predictor(statement.value.parts[-1])
            return
        elif type(statement) == RetrainPredictor:
            self.answer_retrain_predictor(statement.name.parts[-1])
            return
        elif type(statement) == Show or keyword == 'show':
            sql_category = statement.category.lower()
            condition = statement.condition.lower() if isinstance(statement.condition, str) else statement.condition
            expression = statement.expression
            if sql_category == 'predictors':
                if expression is not None:
                    raise SqlApiException("'SHOW PREDICTORS' query should be used without filters")
                new_statement = Select(
                    targets=[Star()],
                    from_table=Identifier(parts=[self.session.database or 'mindsdb', 'predictors'])
                )
                query = SQLQuery(
                    str(new_statement),
                    session=self.session
                )
                self.answer_select(query)
            elif sql_category == 'views':
                schema = 'views'
                new_statement = Select(
                    targets=[Identifier(parts=['table_name'], alias=Identifier('View'))],
                    from_table=Identifier(parts=['information_schema', 'TABLES']),
                    where=BinaryOperation('and', args=[
                        BinaryOperation('=', args=[Identifier('table_schema'), Constant(schema)]),
                        BinaryOperation('like', args=[Identifier('table_type'), Constant('BASE TABLE')])
                    ])
                )

                query = SQLQuery(
                    str(new_statement),
                    session=self.session
                )
                self.answer_select(query)
                return
            elif sql_category == 'plugins':
                if expression is not None:
                    raise SqlApiException("'SHOW PLUGINS' query should be used without filters")
                new_statement = Select(
                    targets=[Star()],
                    from_table=Identifier(parts=['information_schema', 'PLUGINS'])
                )
                query = SQLQuery(
                    str(new_statement),
                    session=self.session
                )
                self.answer_select(query)
                return
            elif sql_category in ('databases', 'schemas'):
                new_statement = Select(
                    targets=[Identifier(parts=["schema_name"], alias=Identifier('Database'))],
                    from_table=Identifier(parts=['information_schema', 'SCHEMATA'])
                )
                if condition == 'like':
                    new_statement.where = BinaryOperation('like', args=[Identifier('schema_name'), expression])
                elif condition is not None:
                    raise ErNotSupportedYet(f'Not implemented: {sql}')

                query = SQLQuery(
                    str(new_statement),
                    session=self.session
                )
                self.answer_select(query)
                return
            elif sql_category == 'datasources':
                new_statement = Select(
                    targets=[Star()],
                    from_table=Identifier(parts=['mindsdb', 'datasources'])
                )
                query = SQLQuery(
                    str(new_statement),
                    session=self.session
                )
                self.answer_select(query)
                return
            elif sql_category in ('tables', 'full tables'):
                schema = self.session.database or 'mindsdb'
                if condition == 'from':
                    schema = expression.parts[0]
                elif condition is not None:
                    raise SqlApiException(f'Unknown condition in query: {statement}')

                new_statement = Select(
                    targets=[Identifier(parts=['table_name'], alias=Identifier(f'Tables_in_{schema}'))],
                    from_table=Identifier(parts=['information_schema', 'TABLES']),
                    where=BinaryOperation('and', args=[
                        BinaryOperation('=', args=[Identifier('table_schema'), Constant(schema)]),
                        BinaryOperation('like', args=[Identifier('table_type'), Constant('BASE TABLE')])
                    ])
                )

                query = SQLQuery(
                    str(new_statement),
                    session=self.session
                )
                self.answer_select(query)
                return
            elif sql_category in ('variables', 'session variables', 'session status', 'global variables'):
                new_statement = Select(
                    targets=[Identifier(parts=['Variable_name']), Identifier(parts=['Value'])],
                    from_table=Identifier(parts=['dataframe']),
                )

                if condition == 'like':
                    new_statement.where = BinaryOperation('like', args=[Identifier('Variable_name'), expression])
                elif condition == 'where':
                    new_statement.where = expression
                elif condition is not None:
                    raise SqlApiException(f'Unknown condition in query: {statement}')

                data = {}
                is_session = 'session' in sql_category
                for var_name, var_data in SERVER_VARIABLES.items():
                    var_name = var_name.replace('@@', '')
                    if is_session and var_name.startswith('session.') is False:
                        continue
                    if var_name.startswith('session.') or var_name.startswith('GLOBAL.'):
                        name = var_name.replace('session.', '').replace('GLOBAL.', '')
                        data[name] = var_data[0]
                    elif var_name not in data:
                        data[var_name] = var_data[0]

                df = pd.DataFrame(data.items(), columns=['Variable_name', 'Value'])
                data = query_df(df, new_statement)
                data = data.values.tolist()

                packages = []
                packages += self.get_tabel_packets(
                    columns=[{
                        'table_name': 'session_variables',
                        'name': 'Variable_name',
                        'type': TYPES.MYSQL_TYPE_VAR_STRING
                    }, {
                        'table_name': 'session_variables',
                        'name': 'Value',
                        'type': TYPES.MYSQL_TYPE_VAR_STRING
                    }],
                    data=data
                )

                packages.append(self.last_packet())
                self.send_package_group(packages)
                return
            elif "show status like 'ssl_version'" in sql_lower:
                packages = []
                packages += self.get_tabel_packets(
                    columns=[{
                        'table_name': 'session_variables',
                        'name': 'Variable_name',
                        'type': TYPES.MYSQL_TYPE_VAR_STRING
                    }, {
                        'table_name': 'session_variables',
                        'name': 'Value',
                        'type': TYPES.MYSQL_TYPE_VAR_STRING
                    }],
                    data=[['Ssl_version', 'TLSv1.1']]   # FIX
                )

                packages.append(self.last_packet())
                self.send_package_group(packages)
                return
            elif sql_category in ('function status', 'procedure status'):
                # SHOW FUNCTION STATUS WHERE Db = 'MINDSDB';
                # SHOW PROCEDURE STATUS WHERE Db = 'MINDSDB'
                # SHOW FUNCTION STATUS WHERE Db = 'MINDSDB' AND Name LIKE '%';
                self.answer_function_status()
                return
            elif 'show index from' in sql_lower:
                # SHOW INDEX FROM `ny_output` FROM `data`;
                self.answer_show_index()
                return
            # FIXME if have answer on that request, then DataGrip show warning '[S0022] Column 'Non_unique' not found.'
            elif 'show create table' in sql_lower:
                # SHOW CREATE TABLE `MINDSDB`.`predictors`
                table = sql[sql.rfind('.') + 1:].strip(' .;\n\t').replace('`', '')
                self.answer_show_create_table(table)
                return
            elif sql_category in ('character set', 'charset'):
                charset = None
                if condition == 'where':
                    if type(expression) == BinaryOperation:
                        if expression.op == '=':
                            if type(expression.args[0]) == Identifier:
                                if expression.args[0].parts[0].lower() == 'charset':
                                    charset = expression.args[1].value
                                else:
                                    raise SqlApiException(
                                        f'Error during processing query: {sql}\n'
                                        f"Only filter by 'charset' supported 'WHERE', but '{expression.args[0].parts[0]}' found"
                                    )
                            else:
                                raise SqlApiException(
                                    f'Error during processing query: {sql}\n'
                                    f"Expected identifier in 'WHERE', but '{expression.args[0]}' found"
                                )
                        else:
                            raise SqlApiException(
                                f'Error during processing query: {sql}\n'
                                f"Expected '=' comparison in 'WHERE', but '{expression.op}' found"
                            )
                    else:
                        raise SqlApiException(
                            f'Error during processing query: {sql}\n'
                            f"Expected binary operation in 'WHERE', but '{expression}' found"
                        )
                elif condition is not None:
                    raise SqlApiException(
                        f'Error during processing query: {sql}\n'
                        f"Only 'WHERE' filter supported, but '{condition}' found"
                    )
                self.answer_show_charset(charset)
                return
            elif sql_category == 'warnings':
                self.answer_show_warnings()
                return
            elif sql_category == 'engines':
                new_statement = Select(
                    targets=[Star()],
                    from_table=Identifier(parts=['information_schema', 'ENGINES'])
                )
                query = SQLQuery(
                    str(new_statement),
                    session=self.session
                )
                self.answer_select(query)
                return
            elif sql_category == 'collation':
                self.answer_show_collation()
                return
            elif sql_category == 'table status':
                # SHOW TABLE STATUS LIKE 'table'
                table_name = None
                if condition == 'like' and type(expression) == Constant:
                    table_name = expression.value
                elif condition == 'from' and type(expression) == Identifier:
                    table_name = expression.parts[-1]
                if table_name is None:
                    err_str = f"Can't determine table name in query: {sql}"
                    log.warning(err_str)
                    raise ErTableExistError(err_str)
                self.answer_show_table_status(table_name)
                return
            else:
                raise ErNotSupportedYet(f'Statement not implemented: {sql}')
        elif type(statement) in (StartTransaction, CommitTransaction, RollbackTransaction):
            self.packet(OkPacket).send()
        elif type(statement) == Set:
            category = (statement.category or '').lower()
            if category == '' and type(statement.arg) == BinaryOperation:
                self.packet(OkPacket).send()
            elif category == 'autocommit':
                self.packet(OkPacket).send()
            elif category == 'names':
                # set names utf8;
                charsets = {
                    'utf8': CHARSET_NUMBERS['utf8_general_ci'],
                    'utf8mb4': CHARSET_NUMBERS['utf8mb4_general_ci']
                }
                self.charset = statement.arg.parts[0]
                self.charset_text_type = charsets.get(self.charset)
                if self.charset_text_type is None:
                    log.warning(f"Unknown charset: {self.charset}. Setting up 'utf8_general_ci' as charset text type.")
                    self.charset_text_type = CHARSET_NUMBERS['utf8_general_ci']
                self.packet(
                    OkPacket,
                    state_track=[
                        ['character_set_client', self.charset],
                        ['character_set_connection', self.charset],
                        ['character_set_results', self.charset]
                    ]
                ).send()
            else:
                log.warning(f'SQL statement is not processable, return OK package: {sql}')
                self.packet(OkPacket).send()
        elif type(statement) == Use:
            db_name = statement.value.parts[-1]
            self.change_default_db(db_name)
            self.packet(OkPacket).send()
        elif type(statement) == CreatePredictor:
            self.answer_create_predictor(statement)
        elif type(statement) == CreateView:
            self.answer_create_view(statement)
        elif keyword == 'set':
            log.warning(f'Unknown SET query, return OK package: {sql}')
            self.packet(OkPacket).send()
        elif keyword == 'create_ai_table':
            self.answer_create_ai_table(struct)
        elif type(statement) == Delete:
            if self.session.database != 'mindsdb' and statement.table.parts[0] != 'mindsdb':
                raise ErBadTableError("Only 'DELETE' from database 'mindsdb' is possible at this moment")
            if statement.table.parts[-1] != 'predictors':
                raise ErBadTableError("Only 'DELETE' from table 'mindsdb.predictors' is possible at this moment")
            self.delete_predictor_sql(str(sql))
            self.packet(OkPacket).send()
        elif type(statement) == Insert:
            self.process_insert(statement)
        elif keyword in ('update', 'insert'):
            raise ErNotSupportedYet('Update and Insert are not implemented')
        elif keyword == 'alter' and ('disable keys' in sql_lower) or ('enable keys' in sql_lower):
            self.packet(OkPacket).send()
        elif type(statement) == Select:
            if statement.from_table is None:
                self.answer_single_row_select(statement)
                return
            if "table_name,table_comment,if(table_type='base table', 'table', table_type)" in sql_lower:
                # TABLEAU
                # SELECT TABLE_NAME,TABLE_COMMENT,IF(TABLE_TYPE='BASE TABLE', 'TABLE', TABLE_TYPE),TABLE_SCHEMA FROM INFORMATION_SCHEMA.TABLES WHERE TABLE_SCHEMA LIKE 'mindsdb' AND ( TABLE_TYPE='BASE TABLE' OR TABLE_TYPE='VIEW' )  ORDER BY TABLE_SCHEMA, TABLE_NAME
                # SELECT TABLE_NAME,TABLE_COMMENT,IF(TABLE_TYPE='BASE TABLE', 'TABLE', TABLE_TYPE),TABLE_SCHEMA FROM INFORMATION_SCHEMA.TABLES WHERE TABLE_SCHEMA=DATABASE() AND ( TABLE_TYPE='BASE TABLE' OR TABLE_TYPE='VIEW' )  ORDER BY TABLE_SCHEMA, TABLE_NAME
                packages = []
                if "table_schema like 'mindsdb'" in sql_lower:
                    data = [
                        ['predictors', '', 'TABLE', 'mindsdb']
                    ]
                else:
                    data = []
                packages += self.get_tabel_packets(
                    columns=[{
                        'table_name': '',
                        'name': 'TABLE_NAME',
                        'type': TYPES.MYSQL_TYPE_VAR_STRING
                    }, {
                        'table_name': '',
                        'name': 'TABLE_COMMENT',
                        'type': TYPES.MYSQL_TYPE_VAR_STRING
                    }, {
                        'table_name': '',
                        'name': "IF(TABLE_TYPE='BASE TABLE', 'TABLE', TABLE_TYPE)",
                        'type': TYPES.MYSQL_TYPE_VAR_STRING
                    }, {
                        'table_name': '',
                        'name': 'TABLE_SCHEMA',
                        'type': TYPES.MYSQL_TYPE_VAR_STRING
                    }],
                    data=data
                )

                packages.append(self.last_packet())
                self.send_package_group(packages)
                return

            query = SQLQuery(
                sql,
                session=self.session
            )
            self.answer_select(query)
        elif type(statement) == Explain:
            self.answer_explain_table(statement.target.parts)
        else:
            log.warning(f'Unknown SQL statement: {sql}')
            raise ErNotSupportedYet(f'Unknown SQL statement: {sql}')

    def answer_single_row_select(self, statement):
        columns = []
        data = []
        for target in statement.targets:
            if type(target) == Variable:
                var_name = target.value
                column_name = f'@@{var_name}'
                column_alias = target.alias or column_name
                result = SERVER_VARIABLES.get(column_name)
                if result is None:
                    log.warning(f'Unknown variable: {column_name}')
                    result = ''
                else:
                    result = result[0]
            elif type(target) == Function:
                functions_results = {
                    'connection_id': self.connection_id,
                    'database': self.session.database,
                    'current_user': self.session.username,
                    'user': self.session.username,
                    'version': '8.0.17'
                }
                function_name = target.op.lower()
                column_name = f'{target.op}()'
                column_alias = target.alias or column_name
                result = functions_results[function_name]
            elif type(target) == Constant:
                result = target.value
                column_name = str(result)
                column_alias = '.'.join(target.alias.parts) if type(target.alias) == Identifier else column_name
            elif type(target) == Identifier:
                result = '.'.join(target.parts)
                column_name = str(result)
                column_alias = '.'.join(target.alias.parts) if type(target.alias) == Identifier else column_name

            columns.append({
                'table_name': '',
                'name': column_name,
                'alias': column_alias,
                'type': TYPES.MYSQL_TYPE_VAR_STRING if isinstance(result, str) else TYPES.MYSQL_TYPE_LONG,
                'charset': self.charset_text_type if isinstance(result, str) else CHARSET_NUMBERS['binary']
            })
            data.append(result)

        packages = self.get_tabel_packets(
            columns=columns,
            data=[data]
        )

        packages.append(self.last_packet())
        self.send_package_group(packages)

    def answer_show_create_table(self, table):
        packages = []
        packages += self.get_tabel_packets(
            columns=[{
                'table_name': '',
                'name': 'Table',
                'type': TYPES.MYSQL_TYPE_VAR_STRING
            }, {
                'table_name': '',
                'name': 'Create Table',
                'type': TYPES.MYSQL_TYPE_VAR_STRING
            }],
            data=[[table, f'create table {table} ()']]
        )

        packages.append(self.last_packet())
        self.send_package_group(packages)

    def answer_show_index(self):
        packages = []
        packages += self.get_tabel_packets(
            columns=[{
                'database': 'mysql',
                'table_name': 'tables',
                'table_alias': 'SHOW_STATISTICS',
                'name': 'Table',
                'alias': 'Table',
                'type': TYPES.MYSQL_TYPE_VAR_STRING,
                'charset': CHARSET_NUMBERS['utf8_bin']
            }, {
                'database': '',
                'table_name': '',
                'table_alias': 'SHOW_STATISTICS',
                'name': 'Non_unique',
                'alias': 'Non_unique',
                'type': TYPES.MYSQL_TYPE_LONG,
                'charset': CHARSET_NUMBERS['binary']
            }, {
                'database': '',
                'table_name': '',
                'table_alias': 'SHOW_STATISTICS',
                'name': 'Key_name',
                'alias': 'Key_name',
                'type': TYPES.MYSQL_TYPE_VAR_STRING,
                'charset': self.charset_text_type
            }, {
                'database': 'mysql',
                'table_name': 'index_column_usage',
                'table_alias': 'SHOW_STATISTICS',
                'name': 'Seq_in_index',
                'alias': 'Seq_in_index',
                'type': TYPES.MYSQL_TYPE_LONG,
                'charset': CHARSET_NUMBERS['binary']
            }, {
                'database': '',
                'table_name': '',
                'table_alias': 'SHOW_STATISTICS',
                'name': 'Column_name',
                'alias': 'Column_name',
                'type': TYPES.MYSQL_TYPE_VAR_STRING,
                'charset': self.charset_text_type
            }, {
                'database': '',
                'table_name': '',
                'table_alias': 'SHOW_STATISTICS',
                'name': 'Collation',
                'alias': 'Collation',
                'type': TYPES.MYSQL_TYPE_VAR_STRING,
                'charset': self.charset_text_type
            }, {
                'database': '',
                'table_name': '',
                'table_alias': 'SHOW_STATISTICS',
                'name': 'Cardinality',
                'alias': 'Cardinality',
                'type': TYPES.MYSQL_TYPE_LONGLONG,
                'charset': CHARSET_NUMBERS['binary']
            }, {
                'database': '',
                'table_name': '',
                'table_alias': 'SHOW_STATISTICS',
                'name': 'Sub_part',
                'alias': 'Sub_part',
                'type': TYPES.MYSQL_TYPE_LONGLONG,
                'charset': CHARSET_NUMBERS['binary']
            }, {
                'database': '',
                'table_name': '',
                'table_alias': '',
                'name': '',
                'alias': 'Packed',
                'type': TYPES.MYSQL_TYPE_NULL,
                'charset': CHARSET_NUMBERS['binary']
            }, {
                'database': '',
                'table_name': '',
                'table_alias': 'SHOW_STATISTICS',
                'name': 'Null',
                'alias': 'Null',
                'type': TYPES.MYSQL_TYPE_VAR_STRING,
                'charset': self.charset_text_type
            }, {
                'database': '',
                'table_name': '',
                'table_alias': 'SHOW_STATISTICS',
                'name': 'Index_type',
                'alias': 'Index_type',
                'type': TYPES.MYSQL_TYPE_VAR_STRING,
                'charset': CHARSET_NUMBERS['utf8_bin']
            }, {
                'database': '',
                'table_name': '',
                'table_alias': 'SHOW_STATISTICS',
                'name': 'Comment',
                'alias': 'Comment',
                'type': TYPES.MYSQL_TYPE_VAR_STRING,
                'charset': self.charset_text_type
            }, {
                'database': 'mysql',
                'table_name': 'indexes',
                'table_alias': 'SHOW_STATISTICS',
                'name': 'Index_comment',
                'alias': 'Index_comment',
                'type': TYPES.MYSQL_TYPE_VAR_STRING,
                'charset': CHARSET_NUMBERS['utf8_bin']
            }, {
                'database': 'mysql',
                'table_name': 'indexes',
                'table_alias': 'SHOW_STATISTICS',
                'name': 'Visible',
                'alias': 'Visible',
                'type': TYPES.MYSQL_TYPE_VAR_STRING,
                'charset': self.charset_text_type
            }, {
                'database': '',
                'table_name': '',
                'table_alias': 'SHOW_STATISTICS',
                'name': 'Expression',
                'alias': 'Expression',
                'type': TYPES.MYSQL_TYPE_BLOB,
                'charset': CHARSET_NUMBERS['utf8_bin']
            }],
            data=[]
        )

        packages.append(self.last_packet())
        self.send_package_group(packages)

    def answer_function_status(self):
        packages = []
        packages += self.get_tabel_packets(
            columns=[{
                'database': 'mysql',
                'table_name': 'schemata',
                'table_alias': 'ROUTINES',
                'name': 'Db',
                'alias': 'Db',
                'type': TYPES.MYSQL_TYPE_VAR_STRING,
                'charset': self.charset_text_type
            }, {
                'database': 'mysql',
                'table_name': 'routines',
                'table_alias': 'ROUTINES',
                'name': 'name',
                'alias': 'name',
                'type': TYPES.MYSQL_TYPE_VAR_STRING,
                'charset': self.charset_text_type
            }, {
                'database': 'mysql',
                'table_name': 'routines',
                'table_alias': 'ROUTINES',
                'name': 'Type',
                'alias': 'Type',
                'type': TYPES.MYSQL_TYPE_STRING,
                'charset': CHARSET_NUMBERS['utf8_bin']
            }, {
                'database': 'mysql',
                'table_name': 'routines',
                'table_alias': 'ROUTINES',
                'name': 'Definer',
                'alias': 'Definer',
                'type': TYPES.MYSQL_TYPE_VAR_STRING,
                'charset': CHARSET_NUMBERS['utf8_bin']
            }, {
                'database': 'mysql',
                'table_name': 'routines',
                'table_alias': 'ROUTINES',
                'name': 'Modified',
                'alias': 'Modified',
                'type': TYPES.MYSQL_TYPE_TIMESTAMP,
                'charset': CHARSET_NUMBERS['binary']
            }, {
                'database': 'mysql',
                'table_name': 'routines',
                'table_alias': 'ROUTINES',
                'name': 'Created',
                'alias': 'Created',
                'type': TYPES.MYSQL_TYPE_TIMESTAMP,
                'charset': CHARSET_NUMBERS['binary']
            }, {
                'database': 'mysql',
                'table_name': 'routines',
                'table_alias': 'ROUTINES',
                'name': 'Security_type',
                'alias': 'Security_type',
                'type': TYPES.MYSQL_TYPE_STRING,
                'charset': CHARSET_NUMBERS['utf8_bin']
            }, {
                'database': 'mysql',
                'table_name': 'routines',
                'table_alias': 'ROUTINES',
                'name': 'Comment',
                'alias': 'Comment',
                'type': TYPES.MYSQL_TYPE_BLOB,
                'charset': CHARSET_NUMBERS['utf8_bin']
            }, {
                'database': 'mysql',
                'table_name': 'character_sets',
                'table_alias': 'ROUTINES',
                'name': 'character_set_client',
                'alias': 'character_set_client',
                'type': TYPES.MYSQL_TYPE_VAR_STRING,
                'charset': self.charset_text_type
            }, {
                'database': 'mysql',
                'table_name': 'collations',
                'table_alias': 'ROUTINES',
                'name': 'collation_connection',
                'alias': 'collation_connection',
                'type': TYPES.MYSQL_TYPE_VAR_STRING,
                'charset': self.charset_text_type
            }, {
                'database': 'mysql',
                'table_name': 'collations',
                'table_alias': 'ROUTINES',
                'name': 'Database Collation',
                'alias': 'Database Collation',
                'type': TYPES.MYSQL_TYPE_VAR_STRING,
                'charset': self.charset_text_type
            }],
            data=[]
        )

        packages.append(self.last_packet())
        self.send_package_group(packages)

    def answer_show_table_status(self, table_name):
        # NOTE at this moment parsed statement only like `SHOW TABLE STATUS LIKE 'table'`.
        # NOTE some columns has {'database': 'mysql'}, other not. That correct. This is how real DB sends messages.
        packages = self.get_tabel_packets(
            columns=[{
                'database': 'mysql',
                'table_name': 'tables',
                'name': 'Name',
                'alias': 'Name',
                'type': TYPES.MYSQL_TYPE_VAR_STRING,
                'charset': self.charset_text_type
            }, {
                'database': '',
                'table_name': 'tables',
                'name': 'Engine',
                'alias': 'Engine',
                'type': TYPES.MYSQL_TYPE_VAR_STRING,
                'charset': self.charset_text_type
            }, {
                'database': '',
                'table_name': 'tables',
                'name': 'Version',
                'alias': 'Version',
                'type': TYPES.MYSQL_TYPE_LONGLONG,
                'charset': CHARSET_NUMBERS['binary']
            }, {
                'database': 'mysql',
                'table_name': 'tables',
                'name': 'Row_format',
                'alias': 'Row_format',
                'type': TYPES.MYSQL_TYPE_VAR_STRING,
                'charset': self.charset_text_type
            }, {
                'database': '',
                'table_name': 'tables',
                'name': 'Rows',
                'alias': 'Rows',
                'type': TYPES.MYSQL_TYPE_LONGLONG,
                'charset': CHARSET_NUMBERS['binary']
            }, {
                'database': '',
                'table_name': 'tables',
                'name': 'Avg_row_length',
                'alias': 'Avg_row_length',
                'type': TYPES.MYSQL_TYPE_LONGLONG,
                'charset': CHARSET_NUMBERS['binary']
            }, {
                'database': '',
                'table_name': 'tables',
                'name': 'Data_length',
                'alias': 'Data_length',
                'type': TYPES.MYSQL_TYPE_LONGLONG,
                'charset': CHARSET_NUMBERS['binary']
            }, {
                'database': '',
                'table_name': 'tables',
                'name': 'Max_data_length',
                'alias': 'Max_data_length',
                'type': TYPES.MYSQL_TYPE_LONGLONG,
                'charset': CHARSET_NUMBERS['binary']
            }, {
                'database': '',
                'table_name': 'tables',
                'name': 'Index_length',
                'alias': 'Index_length',
                'type': TYPES.MYSQL_TYPE_LONGLONG,
                'charset': CHARSET_NUMBERS['binary']
            }, {
                'database': '',
                'table_name': 'tables',
                'name': 'Data_free',
                'alias': 'Data_free',
                'type': TYPES.MYSQL_TYPE_LONGLONG,
                'charset': CHARSET_NUMBERS['binary']
            }, {
                'database': '',
                'table_name': 'tables',
                'name': 'Auto_increment',
                'alias': 'Auto_increment',
                'type': TYPES.MYSQL_TYPE_LONGLONG,
                'charset': CHARSET_NUMBERS['binary']
            }, {
                'database': '',
                'table_name': 'tables',
                'name': 'Create_time',
                'alias': 'Create_time',
                'type': TYPES.MYSQL_TYPE_TIMESTAMP,
                'charset': CHARSET_NUMBERS['binary']
            }, {
                'database': '',
                'table_name': 'tables',
                'name': 'Update_time',
                'alias': 'Update_time',
                'type': TYPES.MYSQL_TYPE_TIMESTAMP,
                'charset': CHARSET_NUMBERS['binary']
            }, {
                'database': '',
                'table_name': 'tables',
                'name': 'Check_time',
                'alias': 'Check_time',
                'type': TYPES.MYSQL_TYPE_TIMESTAMP,
                'charset': CHARSET_NUMBERS['binary']
            }, {
                'database': 'mysql',
                'table_name': 'tables',
                'name': 'Collation',
                'alias': 'Collation',
                'type': TYPES.MYSQL_TYPE_VAR_STRING,
                'charset': self.charset_text_type
            }, {
                'database': '',
                'table_name': 'tables',
                'name': 'Checksum',
                'alias': 'Checksum',
                'type': TYPES.MYSQL_TYPE_LONGLONG,
                'charset': CHARSET_NUMBERS['binary']
            }, {
                'database': '',
                'table_name': 'tables',
                'name': 'Create_options',
                'alias': 'Create_options',
                'type': TYPES.MYSQL_TYPE_VAR_STRING,
                'charset': self.charset_text_type
            }, {
                'database': '',
                'table_name': 'tables',
                'name': 'Comment',
                'alias': 'Comment',
                'type': TYPES.MYSQL_TYPE_BLOB,
                'charset': self.charset_text_type
            }],
            data=[[
                table_name,     # Name
                'InnoDB',       # Engine
                10,             # Version
                'Dynamic',      # Row_format
                1,              # Rows
                16384,          # Avg_row_length
                16384,          # Data_length
                0,              # Max_data_length
                0,              # Index_length
                0,              # Data_free
                None,           # Auto_increment
                datetime.datetime.now().strftime('%Y-%m-%d %H:%M:%S'),  # Create_time
                datetime.datetime.now().strftime('%Y-%m-%d %H:%M:%S'),  # Update_time
                None,           # Check_time
                'utf8mb4_0900_ai_ci',   # Collation
                None,           # Checksum
                '',             # Create_options
                ''              # Comment
            ]]
        )
        packages.append(self.last_packet())
        self.send_package_group(packages)

    def answer_show_warnings(self):
        packages = []
        packages += self.get_tabel_packets(
            columns=[{
                'database': '',
                'table_name': '',
                'name': 'Level',
                'alias': 'Level',
                'type': TYPES.MYSQL_TYPE_VAR_STRING,
                'charset': self.charset_text_type
            }, {
                'database': '',
                'table_name': '',
                'name': 'Code',
                'alias': 'Code',
                'type': TYPES.MYSQL_TYPE_LONG,
                'charset': CHARSET_NUMBERS['binary']
            }, {
                'database': '',
                'table_name': '',
                'name': 'Message',
                'alias': 'Message',
                'type': TYPES.MYSQL_TYPE_VAR_STRING,
                'charset': self.charset_text_type
            }],
            data=[]
        )
        packages.append(self.last_packet())
        self.send_package_group(packages)

    def answer_show_collation(self):
        packages = []
        packages += self.get_tabel_packets(
            columns=[{
                'database': 'information_schema',
                'table_name': 'COLLATIONS',
                'name': 'COLLATION_NAME',
                'alias': 'Collation',
                'type': TYPES.MYSQL_TYPE_VAR_STRING,
                'charset': self.charset_text_type
            }, {
                'database': 'information_schema',
                'table_name': 'COLLATIONS',
                'name': 'CHARACTER_SET_NAME',
                'alias': 'Charset',
                'type': TYPES.MYSQL_TYPE_VAR_STRING,
                'charset': self.charset_text_type
            }, {
                'database': 'information_schema',
                'table_name': 'COLLATIONS',
                'name': 'ID',
                'alias': 'Id',
                'type': TYPES.MYSQL_TYPE_LONGLONG,
                'charset': CHARSET_NUMBERS['binary']
            }, {
                'database': 'information_schema',
                'table_name': 'COLLATIONS',
                'name': 'IS_DEFAULT',
                'alias': 'Default',
                'type': TYPES.MYSQL_TYPE_VAR_STRING,
                'charset': self.charset_text_type
            }, {
                'database': 'information_schema',
                'table_name': 'COLLATIONS',
                'name': 'IS_COMPILED',
                'alias': 'Compiled',
                'type': TYPES.MYSQL_TYPE_VAR_STRING,
                'charset': self.charset_text_type
            }, {
                'database': 'information_schema',
                'table_name': 'COLLATIONS',
                'name': 'SORTLEN',
                'alias': 'Sortlen',
                'type': TYPES.MYSQL_TYPE_LONGLONG,
                'charset': CHARSET_NUMBERS['binary']
            }],
            data=[
                ['utf8_general_ci', 'utf8', 33, 'Yes', 'Yes', 1],
                ['latin1_swedish_ci', 'latin1', 8, 'Yes', 'Yes', 1]
            ]
        )
        packages.append(self.last_packet())
        self.send_package_group(packages)

    def answer_show_charset(self, charset=None):
        charsets = {
            'utf8': ['utf8', 'UTF-8 Unicode', 'utf8_general_ci', 3],
            'latin1': ['latin1', 'cp1252 West European', 'latin1_swedish_ci', 1],
            'utf8mb4': ['utf8mb4', 'UTF-8 Unicode', 'utf8mb4_general_ci', 4]
        }
        if charset is None:
            data = list(charsets.values())
        elif charset not in charsets:
            err_str = f'Unknown charset: {charset}'
            log.warning(err_str)
            raise SqlApiException(err_str)
        else:
            data = [charsets.get(charset)]

        packages = []
        packages += self.get_tabel_packets(
            columns=[{
                'database': 'information_schema',
                'table_name': 'CHARACTER_SETS',
                'name': 'CHARACTER_SET_NAME',
                'alias': 'Charset',
                'type': TYPES.MYSQL_TYPE_VAR_STRING,
                'charset': self.charset_text_type
            }, {
                'database': 'information_schema',
                'table_name': 'CHARACTER_SETS',
                'name': 'DESCRIPTION',
                'alias': 'Description',
                'type': TYPES.MYSQL_TYPE_VAR_STRING,
                'charset': self.charset_text_type
            }, {
                'database': 'information_schema',
                'table_name': 'CHARACTER_SETS',
                'name': 'DEFAULT_COLLATE_NAME',
                'alias': 'Default collation',
                'type': TYPES.MYSQL_TYPE_VAR_STRING,
                'charset': self.charset_text_type
            }, {
                'database': 'information_schema',
                'table_name': 'CHARACTER_SETS',
                'name': 'MAXLEN',
                'alias': 'Maxlen',
                'type': TYPES.MYSQL_TYPE_LONGLONG,
                'charset': CHARSET_NUMBERS['binary']
            }],
            data=data
        )

        packages.append(self.last_packet())
        self.send_package_group(packages)

    def answer_connection_id(self, sql):
        packages = self.get_tabel_packets(
            columns=[{
                'database': '',
                'table_name': '',
                'name': 'conn_id',
                'alias': 'conn_id',
                'type': TYPES.MYSQL_TYPE_LONG,
                'charset': CHARSET_NUMBERS['binary']
            }],
            data=[[self.connection_id]]
        )
        packages.append(self.last_packet())
        self.send_package_group(packages)

    def answer_select(self, query):
        result = query.fetch(
            self.session.datahub
        )

        if result['success'] is False:
            self.packet(
                ErrPacket,
                err_code=result['error_code'],
                msg=result['msg']
            ).send()
            return

        packages = []
        packages += self.get_tabel_packets(
            columns=query.columns,
            data=query.result
        )
        packages.append(self.packet(OkPacket, eof=True))
        self.send_package_group(packages)

    def _get_column_defenition_packets(self, columns, data=[]):
        packets = []
        for i, column in enumerate(columns):
            table_name = column.get('table_name', 'table_name')
            column_name = column.get('name', 'column_name')
            column_alias = column.get('alias', column_name)
            flags = column.get('flags', 0)
            if self.session.integration_type == 'mssql':
                # mssql raise error if value more then this.
                length = 0x2000
            else:
                if len(data) == 0:
                    length = 0xffff
                else:
                    length = 1
                    for row in data:
                        if isinstance(row, dict):
                            length = max(len(str(row[column_alias])), length)
                        else:
                            length = max(len(str(row[i])), length)

            packets.append(
                self.packet(
                    ColumnDefenitionPacket,
                    schema=column.get('database', 'mindsdb_schema'),
                    table_alias=column.get('table_alias', table_name),
                    table_name=table_name,
                    column_alias=column_alias,
                    column_name=column_name,
                    column_type=column['type'],
                    charset=column.get('charset', CHARSET_NUMBERS["utf8_unicode_ci"]),
                    max_length=length,
                    flags=flags
                )
            )
        return packets

    def get_tabel_packets(self, columns, data, status=0):
        # TODO remove columns order
        packets = [self.packet(ColumnCountPacket, count=len(columns))]
        packets.extend(self._get_column_defenition_packets(columns, data))

        if self.client_capabilities.DEPRECATE_EOF is False:
            packets.append(self.packet(EofPacket, status=status))

        packets += [self.packet(ResultsetRowPacket, data=x) for x in data]
        return packets

    def decode_utf(self, text):
        try:
            return text.decode('utf-8')
        except Exception as e:
            log.error(f'SQL contains non utf-8 values: {text}')
            self.packet(
                ErrPacket,
                err_code=ERR.ER_SYNTAX_ERROR,
                msg=str(e)
            ).send()
            raise

    def is_cloud_connection(self):
        ''' Determine source of connection. Must be call before handshake.
            Idea based on: real mysql connection does not send anything before server handshake, so
            soket should be in 'out' state. In opposite, clout connection sends '0000' right after
            connection. '0000' selected because in real mysql connection it should be lenght of package,
            and it can not be 0.
        '''
        if sys.platform != 'linux':
            return {
                'is_cloud': False
            }

        read_poller = select.poll()
        read_poller.register(self.request, select.POLLIN)
        events = read_poller.poll(0)

        if len(events) == 0:
            return {
                'is_cloud': False
            }

        first_byte = self.request.recv(4, socket.MSG_PEEK)
        if first_byte == b'\x00\x00\x00\x00':
            self.request.recv(4)
            client_capabilities = self.request.recv(8)
            client_capabilities = struct.unpack('L', client_capabilities)[0]

            company_id = self.request.recv(4)
            company_id = struct.unpack('I', company_id)[0]

            database_name_len = self.request.recv(2)
            database_name_len = struct.unpack('H', database_name_len)[0]

            database_name = ''
            if database_name_len > 0:
                database_name = self.request.recv(database_name_len).decode()

            return {
                'is_cloud': True,
                'client_capabilities': client_capabilities,
                'company_id': company_id,
                'database': database_name
            }

        return {
            'is_cloud': False
        }

    def is_db_exists(self, db_name):
        sql_statement = Select(
            targets=[Identifier(parts=["schema_name"], alias=Identifier('Database'))],
            from_table=Identifier(parts=['information_schema', 'SCHEMATA']),
            where=BinaryOperation('=', args=[Identifier('schema_name'), Constant(db_name)])
        )
        query = SQLQuery(
            str(sql_statement),
            session=self.session
        )
        result = query.fetch(
            self.session.datahub
        )
        if result.get('success') is True and len(result.get('result')) > 0:
            return True
        return False

    def change_default_db(self, db_name):
        # That fix for bug in mssql: it keeps connection for a long time, but after some time mssql can
        # send packet with COM_INIT_DB=null. In this case keep old database name as default.
        if db_name != 'null':
            if self.is_db_exists(db_name):
                self.session.database = db_name
            else:
                raise ErBadDbError(f"Database {db_name} does not exists")

    def handle(self):
        """
        Handle new incoming connections
        :return:
        """
        self.server.hook_before_handle()

        log.debug('handle new incoming connection')
        cloud_connection = self.is_cloud_connection()
        self.init_session(company_id=cloud_connection.get('company_id'))
        if cloud_connection['is_cloud'] is False:
            if self.handshake() is False:
                return
        else:
            self.client_capabilities = ClentCapabilities(cloud_connection['client_capabilities'])
            self.session.database = cloud_connection['database']
            self.session.username = 'cloud'
            self.session.auth = True
            self.session.integration = None
            self.session.integration_type = None

        while True:
            log.debug('Got a new packet')
            p = self.packet(CommandPacket)

            try:
                success = p.get()
            except Exception:
                log.error('Session closed, on packet read error')
                log.error(traceback.format_exc())
                return

            if success is False:
                log.debug('Session closed by client')
                return

            log.debug('Command TYPE: {type}'.format(
                type=getConstName(COMMANDS, p.type.value)))

            try:
                if p.type.value == COMMANDS.COM_QUERY:
                    sql = self.decode_utf(p.sql.value)
                    sql = SqlStatementParser.clear_sql(sql)
                    log.debug(f'COM_QUERY: {sql}')
                    self.query_answer(sql)
                elif p.type.value == COMMANDS.COM_STMT_PREPARE:
                    # https://dev.mysql.com/doc/internals/en/com-stmt-prepare.html
                    sql = self.decode_utf(p.sql.value)
                    statement = SqlStatementParser(sql)
                    log.debug(f'COM_STMT_PREPARE: {statement.sql}')
                    self.answer_stmt_prepare(statement)
                elif p.type.value == COMMANDS.COM_STMT_EXECUTE:
                    self.answer_stmt_execute(p.stmt_id.value, p.parameters)
                elif p.type.value == COMMANDS.COM_STMT_FETCH:
                    self.answer_stmt_fetch(p.stmt_id.value, p.limit.value)
                elif p.type.value == COMMANDS.COM_STMT_CLOSE:
                    self.answer_stmt_close(p.stmt_id.value)
                elif p.type.value == COMMANDS.COM_QUIT:
                    log.debug('Session closed, on client disconnect')
                    self.session = None
                    break
                elif p.type.value == COMMANDS.COM_INIT_DB:
                    new_database = p.database.value.decode()
                    self.change_default_db(new_database)
                    self.packet(OkPacket).send()
                elif p.type.value == COMMANDS.COM_FIELD_LIST:
                    # this command is deprecated, but console client still use it.
                    self.packet(OkPacket).send()
                else:
                    log.warning('Command has no specific handler, return OK msg')
                    log.debug(str(p))
                    # p.pprintPacket() TODO: Make a version of print packet
                    # that sends it to debug isntead
                    self.packet(OkPacket).send()

            except SqlApiException as e:
                log.error(
                    f'ERROR while executing query\n'
                    f'{traceback.format_exc()}\n'
                    f'{e}'
                )
                self.packet(
                    ErrPacket,
                    err_code=e.err_code,
                    msg=str(e)
                ).send()
            except Exception as e:
                log.error(
                    f'ERROR while executing query\n'
                    f'{traceback.format_exc()}\n'
                    f'{e}'
                )
                self.packet(
                    ErrPacket,
                    err_code=ERR.ER_SYNTAX_ERROR,
                    msg=str(e)
                ).send()

    def packet(self, packetClass=Packet, **kwargs):
        """
        Factory method for packets

        :param packetClass:
        :param kwargs:
        :return:
        """
        p = packetClass(
            socket=self.socket,
            session=self.session,
            proxy=self,
            **kwargs
        )
        self.session.inc_packet_sequence_number()
        return p

    def last_packet(self, status=0x0002):
        if self.client_capabilities.DEPRECATE_EOF is True:
            return self.packet(OkPacket, eof=True, status=status)
        else:
            return self.packet(EofPacket, status=status)

    @staticmethod
    def startProxy():
        """
        Create a server and wait for incoming connections until Ctrl-C
        """
        config = Config()

        cert_path = config['api']['mysql'].get('certificate_path')
        if cert_path is None or cert_path == '':
            cert_path = tempfile.mkstemp(prefix='mindsdb_cert_', text=True)[1]
            make_ssl_cert(cert_path)
            atexit.register(lambda: os.remove(cert_path))

        # TODO make it session local
        server_capabilities.set(
            CAPABILITIES.CLIENT_SSL,
            config['api']['mysql']['ssl']
        )

        host = config['api']['mysql']['host']
        port = int(config['api']['mysql']['port'])

        log.info(f'Starting MindsDB Mysql proxy server on tcp://{host}:{port}')

        SocketServer.TCPServer.allow_reuse_address = True
        server = SocketServer.ThreadingTCPServer((host, port), MysqlProxy)
        server.mindsdb_config = config
        server.check_auth = partial(check_auth, config=config)
        server.cert_path = cert_path
        server.connection_id = 0
        server.hook_before_handle = empty_fn

        server.original_model_interface = ModelInterface()
        server.original_data_store = DataStore()
        server.original_datasource_controller = DatasourceController()
        server.original_view_controller = ViewController()

        atexit.register(MysqlProxy.server_close, srv=server)

        # Activate the server; this will keep running until you
        # interrupt the program with Ctrl-C
        log.info('Waiting for incoming connections...')
        server.serve_forever()<|MERGE_RESOLUTION|>--- conflicted
+++ resolved
@@ -596,13 +596,8 @@
             ds = data_store.get_datasource_obj(ds_name, raw=True)
             ds_data = data_store.get_datasource(ds_name)
         else:
-<<<<<<< HEAD
             if self.session.datasource_interface.get_db_integration(integration_name) is None and integration_name not in ('views', 'files'):
-                raise Exception(f"Unknown datasource: {integration_name}")
-=======
-            if self.session.datasource_interface.get_db_integration(integration_name) is None:
                 raise ErBadDbError(f"Unknown datasource: {integration_name}")
->>>>>>> 46391020
 
             ds_name = struct.get('datasource_name')
             if ds_name is None:
