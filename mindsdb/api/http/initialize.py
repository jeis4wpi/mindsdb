--- conflicted
+++ resolved
@@ -50,11 +50,6 @@
 from mindsdb.utilities.ps import is_pid_listen_port, wait_func_is_true
 from mindsdb.utilities.sentry import sentry_sdk  # noqa: F401
 from mindsdb.utilities.otel import trace  # noqa: F401
-<<<<<<< HEAD
-# from opentelemetry.instrumentation.flask import FlaskInstrumentor  # noqa: F401
-# from opentelemetry.instrumentation.requests import RequestsInstrumentor  # noqa: F401
-=======
->>>>>>> e52ed811
 
 logger = log.getLogger(__name__)
 
@@ -398,15 +393,9 @@
     app = Flask(__name__, **kwargs)
     init_metrics(app)
 
-<<<<<<< HEAD
-    # Instrument Flask app for OpenTelemetry
-    # FlaskInstrumentor().instrument_app(app)
-    # RequestsInstrumentor().instrument()
-=======
     # Instrument Flask app and requests using either real or no-op instrumentors
     FlaskInstrumentor().instrument_app(app)
     RequestsInstrumentor().instrument()
->>>>>>> e52ed811
 
     app.config['SECRET_KEY'] = os.environ.get('FLASK_SECRET_KEY', secrets.token_hex(32))
     app.config['SESSION_COOKIE_NAME'] = 'session'
