--- conflicted
+++ resolved
@@ -27,7 +27,6 @@
     if name is None:
         return http_error(HTTPStatus.BAD_REQUEST, "Missing field", 'Missing "name" field for agent')
 
-<<<<<<< HEAD
     model_name = agent.get('model_name')
     provider = agent.get('provider')
     skills = agent.get('skills', [])
@@ -39,15 +38,11 @@
         params['model'] = agent['model']
     if 'prompt_template' in agent:
         params['prompt_template'] = agent['prompt_template']
-=======
-    if "model_name" not in agent:
-        return http_error(HTTPStatus.BAD_REQUEST, "Missing field", 'Missing "model_name" field for agent')
 
     model_name = agent["model_name"]
     provider = agent.get("provider")
     params = agent.get("params", {})
     skills = agent.get("skills", [])
->>>>>>> 24fbd0f4
 
     agents_controller = AgentsController()
 
@@ -165,19 +160,8 @@
                 "Creation of an agent using the PUT method is not allowed.",
             )
 
-<<<<<<< HEAD
         agent = request.json['agent']
         name = agent.get('name', None)
-=======
-        agent = request.json["agent"]
-        name = agent.get("name", None)
-        model_name = agent.get("model_name", None)
-        skills_to_add = agent.get("skills_to_add", [])
-        skills_to_remove = agent.get("skills_to_remove", [])
-        skills_to_rewrite = agent.get("skills", [])
-        provider = agent.get("provider")
-        params = agent.get("params", None)
->>>>>>> 24fbd0f4
 
         # Agent must not exist with new name.
         if name is not None and name != agent_name:
