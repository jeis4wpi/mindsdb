from enum import Enum
from typing import List, Union, Any, Optional, Dict, OrderedDict

from langchain_community.vectorstores.chroma import Chroma
from langchain_community.vectorstores.pgvector import PGVector
from langchain_core.documents import Document
from langchain_core.embeddings import Embeddings
from langchain_core.language_models import BaseChatModel
from langchain_core.vectorstores import VectorStore
from langchain_core.stores import BaseStore
from pydantic import BaseModel, Field, field_validator, ConfigDict
from langchain_text_splitters import TextSplitter

DEFAULT_COLLECTION_NAME = "default_collection"

# Multi retriever specific
DEFAULT_ID_KEY = "doc_id"
DEFAULT_MAX_CONCURRENCY = 5
DEFAULT_K = 20

DEFAULT_CARDINALITY_THRESHOLD = 40
DEFAULT_MAX_SUMMARIZATION_TOKENS = 4000
DEFAULT_CHUNK_SIZE = 1000
DEFAULT_CHUNK_OVERLAP = 200
DEFAULT_POOL_RECYCLE = 3600
DEFAULT_LLM_MODEL = "gpt-4o"
DEFAULT_LLM_MODEL_PROVIDER = "openai"
DEFAULT_CONTENT_COLUMN_NAME = "body"
DEFAULT_DATASET_DESCRIPTION = "email inbox"
DEFAULT_TEST_TABLE_NAME = "test_email"
DEFAULT_VECTOR_STORE = Chroma
DEFAULT_RERANKER_FLAG = False
DEFAULT_RERANKING_MODEL = "gpt-4o"
DEFAULT_LLM_ENDPOINT = "https://api.openai.com/v1"
DEFAULT_RERANKER_N = 1
DEFAULT_RERANKER_LOGPROBS = True
DEFAULT_RERANKER_TOP_LOGPROBS = 4
DEFAULT_RERANKER_MAX_TOKENS = 100
DEFAULT_VALID_CLASS_TOKENS = ["1", "2", "3", "4"]
DEFAULT_AUTO_META_PROMPT_TEMPLATE = """
Below is a json representation of a table with information about {description}.
Return a JSON list with an entry for each column. Each entry should have
{{"name": "column name", "description": "column description", "type": "column data type"}}
\n\n{dataframe}\n\nJSON:\n
"""
DEFAULT_RAG_PROMPT_TEMPLATE = """You are an assistant for
question-answering tasks. Use the following pieces of retrieved context
to answer the question. If you don't know the answer, just say that you
don't know. Use two sentences maximum and keep the answer concise.
Question: {question}
Context: {context}
Answer:"""

DEFAULT_QA_GENERATION_PROMPT_TEMPLATE = """You are an assistant for
generating sample questions and answers from the given document and metadata. Given
a document and its metadata as context, generate a question and answer from that document and its metadata.

The document will be a string. The metadata will be a JSON string. You need
to parse the JSON to understand it.

Generate a question that requires BOTH the document and metadata to answer, if possible.
Otherwise, generate a question that requires ONLY the document to answer.

Return a JSON dictionary with the question and answer like this:
{{ "question": <the full generated question>, "answer": <the full generated answer> }}

Make sure the JSON string is valid before returning it. You must return the question and answer
in the specified JSON format no matter what.

Document: {document}
Metadata: {metadata}
Answer:"""

DEFAULT_MAP_PROMPT_TEMPLATE = """The following is a set of documents
{docs}
Based on this list of docs, please summarize based on the user input.

User input: {input}

Helpful Answer:"""

DEFAULT_REDUCE_PROMPT_TEMPLATE = """The following is set of summaries:
{docs}
Take these and distill it into a final, consolidated summary related to the user input.

User input: {input}

Helpful Answer:"""

DEFAULT_SEMANTIC_PROMPT_TEMPLATE = """Provide a better search query for web search engine to answer the given question.

<< EXAMPLES >>
1. Input: "Show me documents containing how to finetune a LLM please"
Output: "how to finetune a LLM"

Output only a single better search query and nothing else like in the example.

Here is the user input: {input}
"""

DEFAULT_METADATA_FILTERS_PROMPT_TEMPLATE = """Construct a list of PostgreSQL metadata filters to filter documents in the database based on the user input.

<< INSTRUCTIONS >>
{format_instructions}

RETURN ONLY THE FINAL JSON. DO NOT EXPLAIN, JUST RETURN THE FINAL JSON.

<< TABLES YOU HAVE ACCESS TO >>

{schema}

<< EXAMPLES >>

{examples}

Here is the user input:
{input}
"""

DEFAULT_BOOLEAN_PROMPT_TEMPLATE = """**Task:** Determine Schema Relevance for Database Search Queries

As an expert in constructing database search queries, you are provided with database schemas detailing tables, columns, and values. Your task is to assess whether these elements can be used to effectively search the database in relation to a given user query.

**Instructions:**

- **Evaluate the Schema**:
  - Analyze the tables, columns, and values described.
  - Consider their potential usefulness in retrieving information pertinent to the user query.

- **Decision Criteria**:
  - Determine if any part of the schema could assist in forming a relevant search query for the information requested.

- **Response**:
  - Reply with a single word: 'yes' if the schema components are useful, otherwise 'no'.

**Note:** Provide your answer based solely on the relevance of the described schema to the user query."""

DEFAULT_GENERATIVE_SYSTEM_PROMPT = """You are an expert database analyst that can assist in building SQL queries by providing structured output. Follow these format instructions precisely to generate a metadata filter given the provided schema description.

## Format instructions:
{format_instructions}
 """

DEFAULT_VALUE_PROMPT_TEMPLATE = """
{column_schema}

# **Value Schema**
{header}

- The type of the value: {type}

## **Description**
{description}

{value}{comparator}

## **Usage**
{usage}

{examples}

## **Query**
{query}

"""

DEFAULT_COLUMN_PROMPT_TEMPLATE = """
{table_schema}

# **Column Schema**
{header}

- The column name in the database table: {column}
- The type of the values in this column: {type}

## **Description**
{description}

## **Usage**
{usage}

{examples}

## **Query**
{query}
"""

DEFAULT_TABLE_PROMPT_TEMPLATE = """# **Table Schema**
{header}

- The name of this table in the database: {table}

## **Description**
{description}

## **Usage**
{usage}

## **Column Descriptions**
Below are descriptions of each column in this table:

{columns}

{examples}

## **Query**
{query}
"""

DEFAULT_SQL_PROMPT_TEMPLATE = """
Construct a valid {dialect} SQL query to select documents relevant to the user input.
Source documents are found in the {source_table} table. You may need to join with other tables to get additional document metadata.

The JSON col "metadata" in the {embeddings_table} has a string field called "original_row_id". This "original_row_id" string field in the
"metadata" col is the document ID associated with a row in the {embeddings_table} table.
You MUST always join with the {embeddings_table} table containing vector embeddings for the documents. For example, for a table named sd with an id column "Id":
JOIN {embeddings_table} v ON (v."metadata"->>'original_row_id')::int = sd."Id"

You MUST always order the embeddings by the {distance_function} comparator with '{{embeddings}}'.
You MUST always limit by {k} returned documents.
For example:
ORDER BY v.embeddings {distance_function} '{{embeddings}}' LIMIT {k};


<< TABLES YOU HAVE ACCESS TO >>
1. {embeddings_table} - Contains document chunks, vector embeddings, and metadata for documents.
You MUST always include the metadata column in your SELECT statement.
You MUST always join with the {embeddings_table} table containing vector embeddings for the documents.
You MUST always order by the provided embeddings vector using the {distance_function} comparator.
You MUST always limit by {k} returned documents.

Columns:
```json
{{
    "id": {{
        "type": "string",
        "description": "Unique ID for this document chunk"
    }},
    "content": {{
        "type": "string",
        "description": "A document chunk (subset of the original document)"
    }},
    "embeddings": {{
        "type": "vector",
        "description": "Vector embeddings for the document chunk. ALWAYS order by the provided embeddings vector using the {distance_function} comparator."
    }},
    "metadata": {{
        "type": "jsonb",
        "description": "Metadata for the document chunk. Always select metadata and always join with the {source_table} table on the string metadata field 'original_row_id'"
    }}
}}

{schema}

<< EXAMPLES >>

{examples}

Output the {dialect} SQL query that is ready to be executed only WITHOUT ANY DELIMITERS. Make sure to properly quote identifiers.

Here is the user input:
{input}
"""

DEFAULT_QUESTION_REFORMULATION_TEMPLATE = """Given the original question and the retrieved context,
analyze what additional information is needed for a complete, accurate answer.

Original Question: {question}

Retrieved Context:
{context}

Analysis Instructions:
1. Evaluate Context Coverage:
   - Identify key entities and concepts from the question
   - Check for temporal information (dates, periods, sequences)
   - Verify causal relationships are explained
   - Confirm presence of requested quantitative data
   - Assess if geographic or spatial context is sufficient

2. Quality Assessment:
   If the retrieved context is:
   - Irrelevant or tangential
   - Too general or vague
   - Potentially contradictory
   - Missing key perspectives
   - Lacking proper evidence
   Generate questions to address these specific gaps.

3. Follow-up Question Requirements:
   - Questions must directly contribute to answering the original query
   - Break complex relationships into simpler, sequential steps
   - Maintain specificity rather than broad inquiries
   - Avoid questions answerable from existing context
   - Ensure questions build on each other logically
   - Limit questions to 150 characters each
   - Each question must be self-contained
   - Questions must end with a question mark

4. Response Format:
   - Return a JSON array of strings
   - Use square brackets and double quotes
   - Questions must be unique (no duplicates)
   - If context is sufficient, return empty array []
   - Maximum 3 follow-up questions
   - Minimum length per question: 30 characters
   - No null values or empty strings

Example:
Original: "How did the development of antibiotics affect military casualties in WWII?"

Invalid responses:
{'questions': ['What are antibiotics?']}  // Wrong format
['What is WWII?']  // Too basic
['How did it impact things?']  // Too vague
['', 'Question 2']  // Contains empty string
['Same question?', 'Same question?']  // Duplicate

Valid response:
["What were military casualty rates from infections before widespread antibiotic use in 1942?",
 "How did penicillin availability change throughout different stages of WWII?",
 "What were the primary battlefield infections treated with antibiotics during WWII?"]

or [] if context fully answers the original question.

Your task: Based on the analysis of the original question and context,
output ONLY a JSON array of follow-up questions needed to provide a complete answer.
If no additional information is needed, output an empty array [].

Follow-up Questions:"""

DEFAULT_QUERY_RETRY_PROMPT_TEMPLATE = """
{query}

The {dialect} query above failed with the error message: {error}.

<< TABLES YOU HAVE ACCESS TO >>
1. {embeddings_table} - Contains document chunks, vector embeddings, and metadata for documents.

Columns:
```json
{{
    "id": {{
        "type": "string",
        "description": "Unique ID for this document chunk"
    }},
    "content": {{
        "type": "string",
        "description": "A document chunk (subset of the original document)"
    }},
    "embeddings": {{
        "type": "vector",
        "description": "Vector embeddings for the document chunk."
    }},
    "metadata": {{
        "type": "jsonb",
        "description": "Metadata for the document chunk."
    }}
}}

{schema}

Rewrite the query so it works.

Output the final SQL query only.

SQL Query:
"""

DEFAULT_NUM_QUERY_RETRIES = 2


class LLMConfig(BaseModel):
<<<<<<< HEAD
    model_config = ConfigDict(protected_namespaces=())
    
=======
>>>>>>> 079a0b61
    model_name: str = Field(default=DEFAULT_LLM_MODEL, description="LLM model to use for generation")
    provider: str = Field(
        default=DEFAULT_LLM_MODEL_PROVIDER,
        description="LLM model provider to use for generation",
    )
    params: Dict[str, Any] = Field(default_factory=dict)
    model_config = ConfigDict(protected_namespaces=())


class MultiVectorRetrieverMode(Enum):
    """
    Enum for MultiVectorRetriever types.
    """

    SPLIT = "split"
    SUMMARIZE = "summarize"
    BOTH = "both"


class VectorStoreType(Enum):
    CHROMA = "chromadb"
    PGVECTOR = "pgvector"


vector_store_map = {VectorStoreType.CHROMA: Chroma, VectorStoreType.PGVECTOR: PGVector}


class VectorStoreConfig(BaseModel):
    vector_store_type: VectorStoreType = VectorStoreType.CHROMA
    persist_directory: str = None
    collection_name: str = DEFAULT_COLLECTION_NAME
    connection_string: str = None
    kb_table: Any = None
    is_sparse: bool = False
    vector_size: Optional[int] = None

    class Config:
        arbitrary_types_allowed = True
        extra = "forbid"


class RetrieverType(str, Enum):
    """Retriever type for RAG pipeline"""

    VECTOR_STORE = "vector_store"
    AUTO = "auto"
    MULTI = "multi"
    SQL = "sql"
    MULTI_HOP = "multi_hop"


class SearchType(Enum):
    """
    Enum for vector store search types.
    """

    SIMILARITY = "similarity"
    MMR = "mmr"
    SIMILARITY_SCORE_THRESHOLD = "similarity_score_threshold"


class SearchKwargs(BaseModel):
    k: int = Field(default=DEFAULT_K, description="Amount of documents to return", ge=1)
    filter: Optional[Dict[str, Any]] = Field(default=None, description="Filter by document metadata")
    # For similarity_score_threshold search type
    score_threshold: Optional[float] = Field(
        default=None,
        description="Minimum relevance threshold for similarity_score_threshold search",
        ge=0.0,
        le=1.0,
    )
    # For MMR search type
    fetch_k: Optional[int] = Field(default=None, description="Amount of documents to pass to MMR algorithm", ge=1)
    lambda_mult: Optional[float] = Field(
        default=None,
        description="Diversity of results returned by MMR (1=min diversity, 0=max)",
        ge=0.0,
        le=1.0,
    )

    def model_dump(self, *args, **kwargs):
        # Override model_dump to exclude None values by default
        kwargs["exclude_none"] = True
        return super().model_dump(*args, **kwargs)


class LLMExample(BaseModel):
    input: str = Field(description="User input for the example")
    output: str = Field(description="What the LLM should generate for this example's input")


class ValueSchema(BaseModel):
    value: Union[
        Union[str, int, float],
        Dict[Union[str, int, float], str],
        List[Union[str, int, float]],
    ] = Field(
        description="One of the following. The value as it exists in the table column. A dict of {table_value: descriptive value, ...}, where table_value is the value in the table. A list of sample values taken from the column."
    )
    comparator: Optional[Union[str, List[str]]] = Field(
        description="The posgtres sql operators used to compare two values. For example: `>`, `<`, `=`, or `%`.",
        default="=",
    )
    type: str = Field(
        description="A valid postgres type for this value. One of: int, string, float, or bool. When numbers appear they should be of type int or float."
    )
    description: str = Field(description="Description of what the value represents.")
    usage: str = Field(description="How and when to use this value for search.")
    example_questions: Optional[List[LLMExample]] = Field(
        default=None, description="Example questions where this value is set."
    )
    filter_threshold: Optional[float] = Field(
        default=0.0,
        description="Minimum relevance threshold to include metadata filters from this column.",
        exclude=True,
    )
    priority: Optional[int] = Field(
        default=0,
        description="Priority level for this column, lower numbers will be processed first.",
    )
    relevance: Optional[float] = Field(
        default=None,
        description="Relevance computed during search. Should not be set by the end user.",
        exclude=True,
    )


class MetadataConfig(BaseModel):
    """Class to configure metadata for retrieval. Only supports very basic document name lookup at the moment."""

    table: str = Field(description="Source table for metadata.")
    max_document_context: int = Field(
        # To work well with models with context window of 32768.
        default=16384,
        description="Truncate a document before using as context with an LLM if it exceeds this amount of tokens",
    )
    embeddings_table: str = Field(default="embeddings", description="Source table for embeddings")
    id_column: str = Field(default="Id", description="Name of ID column in metadata table")
    name_column: str = Field(default="Title", description="Name of column containing name or title of document")
    name_column_index: Optional[str] = Field(default=None, description="Name of GIN index to use when looking up name.")
    content_column: str = Field(
        default="content", description="Name of column in embeddings table containing chunk content"
    )
    embeddings_metadata_column: str = Field(
        default="metadata", description="Name of column in embeddings table containing chunk metadata"
    )
    doc_id_key: str = Field(
        default="original_row_id", description="Metadata field that links an embedded chunk back to source document ID"
    )


class ColumnSchema(BaseModel):
    column: str = Field(description="Name of the column in the database")
    type: str = Field(description="Type of the column (e.g. int, string, datetime)")
    description: str = Field(description="Description of what the column represents")
    usage: str = Field(description="How and when to use this Table for search.")
    values: Optional[
        Union[
            OrderedDict[Union[str, int, float], ValueSchema],
            Dict[Union[str, int, float], ValueSchema],
        ]
    ] = Field(
        default=None,
        description="One of the following. A dict or ordered dict of {schema_value: ValueSchema, ...}, where schema value is the name given for this value description in the schema.",
    )
    example_questions: Optional[List[LLMExample]] = Field(
        default=None, description="Example questions where this table is useful."
    )
    max_filters: Optional[int] = Field(default=1, description="Maximum number of filters to generate for this column.")
    filter_threshold: Optional[float] = Field(
        default=0.0,
        description="Minimum relevance threshold to include metadata filters from this column.",
    )
    priority: Optional[int] = Field(
        default=1,
        description="Priority level for this column, lower numbers will be processed first.",
    )
    relevance: Optional[float] = Field(
        default=None,
        description="Relevance computed during search. Should not be set by the end user.",
    )


class TableSchema(BaseModel):
    table: str = Field(description="Name of table in the database")
    description: str = Field(description="Description of what the table represents")
    usage: str = Field(description="How and when to use this Table for search.")
    columns: Optional[Union[OrderedDict[str, ColumnSchema], Dict[str, ColumnSchema]]] = Field(
        description="Dict or Ordered Dict of {column_name: ColumnSchemas} describing the metadata columns available for the table"
    )
    example_questions: Optional[List[LLMExample]] = Field(
        default=None, description="Example questions where this table is useful."
    )
    join: str = Field(
        description="SQL join string to join this table with source documents table",
        default="",
    )
    max_filters: Optional[int] = Field(default=1, description="Maximum number of filters to generate for this table.")
    filter_threshold: Optional[float] = Field(
        default=0.0,
        description="Minimum relevance required to use this table to generate filters.",
    )
    priority: Optional[int] = Field(
        default=1,
        description="Priority level for this table, lower numbers will be processed first.",
    )
    relevance: Optional[float] = Field(
        default=None,
        description="Relevance computed during search. Should not be set by the end user.",
    )


class DatabaseSchema(BaseModel):
    database: str = Field(description="Name of database in the Database")
    description: str = Field(description="Description of what the Database represents")
    usage: str = Field(description="How and when to use this Database for search.")
    tables: Union[OrderedDict[str, TableSchema], Dict[str, TableSchema]] = Field(
        description="Dict of {column_name: ColumnSchemas} describing the metadata columns available for the table"
    )
    example_questions: Optional[List[LLMExample]] = Field(
        default=None, description="Example questions where this Database is useful."
    )
    max_filters: Optional[int] = Field(
        default=1,
        description="Maximum number of filters to generate for this Database.",
    )
    filter_threshold: Optional[float] = Field(
        default=0.0,
        description="Minimum relevance required to use this Database to generate filters.",
    )
    priority: Optional[int] = Field(
        default=0,
        description="Priority level for this Database, lower numbers will be processed first.",
    )
    relevance: Optional[float] = Field(
        default=None,
        description="Relevance computed during search. Should not be set by the end user.",
    )


class SQLRetrieverConfig(BaseModel):
    llm_config: LLMConfig = Field(
        default_factory=LLMConfig,
        description="LLM configuration to use for generating the final SQL query for retrieval",
    )
    metadata_filters_prompt_template: str = Field(
        default=DEFAULT_METADATA_FILTERS_PROMPT_TEMPLATE,
        description="Prompt template to generate PostgreSQL metadata filters. Has 'format_instructions', 'schema', 'examples', and 'input' input variables",
    )
    num_retries: int = Field(
        default=DEFAULT_NUM_QUERY_RETRIES,
        description="How many times for an LLM to try rewriting a failed SQL query before using the fallback retriever.",
    )
    rewrite_prompt_template: str = Field(
        default=DEFAULT_SEMANTIC_PROMPT_TEMPLATE,
        description="Prompt template to rewrite user input to be better suited for retrieval. Has 'input' input variable.",
    )
    table_prompt_template: str = Field(
        default=DEFAULT_TABLE_PROMPT_TEMPLATE,
        description="Prompt template to rewrite user input to be better suited for retrieval. Has 'input' input variable.",
    )
    column_prompt_template: str = Field(
        default=DEFAULT_COLUMN_PROMPT_TEMPLATE,
        description="Prompt template to rewrite user input to be better suited for retrieval. Has 'input' input variable.",
    )
    value_prompt_template: str = Field(
        default=DEFAULT_VALUE_PROMPT_TEMPLATE,
        description="Prompt template to rewrite user input to be better suited for retrieval. Has 'input' input variable.",
    )
    boolean_system_prompt: str = Field(
        default=DEFAULT_BOOLEAN_PROMPT_TEMPLATE,
        description="Prompt template to rewrite user input to be better suited for retrieval. Has 'input' input variable.",
    )
    generative_system_prompt: str = Field(
        default=DEFAULT_GENERATIVE_SYSTEM_PROMPT,
        description="Prompt template to rewrite user input to be better suited for retrieval. Has 'input' input variable.",
    )
    source_table: str = Field(
        description="Name of the source table containing the original documents that were embedded"
    )
    source_id_column: str = Field(description="Name of the column containing the UUID.", default="Id")
    max_filters: Optional[int] = Field(description="Maximum number of filters to generate for sql queries.", default=10)
    filter_threshold: Optional[float] = Field(
        description="Minimum relevance required to use this Database to generate filters.",
        default=0.0,
    )
    min_k: Optional[int] = Field(
        description="Minimum number of documents accepted from a generated sql query.",
        default=10,
    )
    database_schema: Optional[DatabaseSchema] = Field(
        default=None,
        description="DatabaseSchema describing the database.",
    )
    examples: Optional[List[LLMExample]] = Field(
        default=None,
        description="Optional examples of final generated pgvector queries based on user input.",
    )


class SummarizationConfig(BaseModel):
    llm_config: LLMConfig = Field(
        default_factory=LLMConfig,
        description="LLM configuration to use for summarization",
    )
    map_prompt_template: str = Field(
        default=DEFAULT_MAP_PROMPT_TEMPLATE,
        description="Prompt for an LLM to summarize a single document",
    )
    reduce_prompt_template: str = Field(
        default=DEFAULT_REDUCE_PROMPT_TEMPLATE,
        description="Prompt for an LLM to summarize a set of summaries of documents into one",
    )
    max_summarization_tokens: int = Field(
        default=DEFAULT_MAX_SUMMARIZATION_TOKENS,
        description="Max number of tokens for summarized documents",
    )


class RerankerConfig(BaseModel):
    model: str = DEFAULT_RERANKING_MODEL
    base_url: str = DEFAULT_LLM_ENDPOINT
    filtering_threshold: float = 0.5
    num_docs_to_keep: Optional[int] = None
    max_concurrent_requests: int = 20
    max_retries: int = 3
    retry_delay: float = 1.0
    early_stop: bool = True  # Whether to enable early stopping
    early_stop_threshold: float = 0.8  # Confidence threshold for early stopping
    n: int = DEFAULT_RERANKER_N  # Number of completions to generate
    logprobs: bool = DEFAULT_RERANKER_LOGPROBS  # Whether to include log probabilities
    top_logprobs: int = DEFAULT_RERANKER_TOP_LOGPROBS  # Number of top log probabilities to include
    max_tokens: int = DEFAULT_RERANKER_MAX_TOKENS  # Maximum tokens to generate
    valid_class_tokens: List[str] = DEFAULT_VALID_CLASS_TOKENS  # Valid class tokens to look for in the response


class MultiHopRetrieverConfig(BaseModel):
    """Configuration for multi-hop retrieval"""

    base_retriever_type: RetrieverType = Field(
        default=RetrieverType.VECTOR_STORE,
        description="Type of base retriever to use for multi-hop retrieval",
    )
    max_hops: int = Field(default=3, description="Maximum number of follow-up questions to generate", ge=1)
    reformulation_template: str = Field(
        default=DEFAULT_QUESTION_REFORMULATION_TEMPLATE,
        description="Template for reformulating questions",
    )
    llm_config: LLMConfig = Field(
        default_factory=LLMConfig,
        description="LLM configuration to use for generating follow-up questions",
    )


class RAGPipelineModel(BaseModel):
    documents: Optional[List[Document]] = Field(default=None, description="List of documents")

    vector_store_config: VectorStoreConfig = Field(
        default_factory=VectorStoreConfig, description="Vector store configuration"
    )

    llm: Optional[BaseChatModel] = Field(default=None, description="Language model")
    llm_model_name: str = Field(default=DEFAULT_LLM_MODEL, description="Language model name")
    llm_provider: Optional[str] = Field(default=None, description="Language model provider")
    vector_store: VectorStore = Field(
        default_factory=lambda: vector_store_map[VectorStoreConfig().vector_store_type],
        description="Vector store",
    )
    db_connection_string: Optional[str] = Field(default=None, description="Database connection string")
    metadata_config: Optional[MetadataConfig] = Field(
        default=None, description="Configuration for metadata to be used for retrieval"
    )
    table_name: str = Field(default=DEFAULT_TEST_TABLE_NAME, description="Table name")
    embedding_model: Optional[Embeddings] = Field(default=None, description="Embedding model")
    rag_prompt_template: str = Field(default=DEFAULT_RAG_PROMPT_TEMPLATE, description="RAG prompt template")
    retriever_prompt_template: Optional[Union[str, dict]] = Field(default=None, description="Retriever prompt template")
    retriever_type: RetrieverType = Field(default=RetrieverType.VECTOR_STORE, description="Retriever type")
    search_type: SearchType = Field(default=SearchType.SIMILARITY, description="Type of search to perform")
    search_kwargs: SearchKwargs = Field(
        default_factory=SearchKwargs,
        description="Search configuration for the retriever",
    )
    summarization_config: Optional[SummarizationConfig] = Field(
        default=None,
        description="Configuration for summarizing retrieved documents as context",
    )
    # SQL retriever specific.
    sql_retriever_config: Optional[SQLRetrieverConfig] = Field(
        default=None,
        description="Configuration for retrieving documents by generating SQL to filter by metadata & order by distance function",
    )

    # Multi retriever specific
    multi_retriever_mode: MultiVectorRetrieverMode = Field(
        default=MultiVectorRetrieverMode.BOTH, description="Multi retriever mode"
    )
    max_concurrency: int = Field(default=DEFAULT_MAX_CONCURRENCY, description="Maximum concurrency")
    id_key: int = Field(default=DEFAULT_ID_KEY, description="ID key")
    parent_store: Optional[BaseStore] = Field(default=None, description="Parent store")
    text_splitter: Optional[TextSplitter] = Field(default=None, description="Text splitter")
    chunk_size: int = Field(default=DEFAULT_CHUNK_SIZE, description="Chunk size")
    chunk_overlap: int = Field(default=DEFAULT_CHUNK_OVERLAP, description="Chunk overlap")

    # Auto retriever specific
    auto_retriever_filter_columns: Optional[List[str]] = Field(default=None, description="Filter columns")
    cardinality_threshold: int = Field(default=DEFAULT_CARDINALITY_THRESHOLD, description="Cardinality threshold")
    content_column_name: str = Field(
        default=DEFAULT_CONTENT_COLUMN_NAME,
        description="Content column name (the column we will get embeddings)",
    )
    dataset_description: str = Field(default=DEFAULT_DATASET_DESCRIPTION, description="Description of the dataset")
    reranker: bool = Field(default=DEFAULT_RERANKER_FLAG, description="Whether to use reranker")
    reranker_config: RerankerConfig = Field(default_factory=RerankerConfig, description="Reranker configuration")

    multi_hop_config: Optional[MultiHopRetrieverConfig] = Field(
        default=None,
        description="Configuration for multi-hop retrieval. Required when retriever_type is MULTI_HOP.",
    )

    @field_validator("multi_hop_config")
    @classmethod
    def validate_multi_hop_config(cls, v: Optional[MultiHopRetrieverConfig], info):
        """Validate that multi_hop_config is set when using multi-hop retrieval."""
        values = info.data
        if values.get("retriever_type") == RetrieverType.MULTI_HOP and v is None:
            raise ValueError("multi_hop_config must be set when using multi-hop retrieval")
        return v

    class Config:
        arbitrary_types_allowed = True
        extra = "forbid"

        json_schema_extra = {
            "example": {
                "retriever_type": RetrieverType.VECTOR_STORE.value,
                "multi_retriever_mode": MultiVectorRetrieverMode.BOTH.value,
                # add more examples here
            }
        }

    @classmethod
    def get_field_names(cls):
        return list(cls.model_fields.keys())

    @field_validator("search_kwargs")
    @classmethod
    def validate_search_kwargs(cls, v: SearchKwargs, info) -> SearchKwargs:
        search_type = info.data.get("search_type", SearchType.SIMILARITY)

        # Validate MMR-specific parameters
        if search_type == SearchType.MMR:
            if v.fetch_k is not None and v.fetch_k <= v.k:
                raise ValueError("fetch_k must be greater than k")
            if v.lambda_mult is not None and (v.lambda_mult < 0 or v.lambda_mult > 1):
                raise ValueError("lambda_mult must be between 0 and 1")
            if v.fetch_k is None and v.lambda_mult is not None:
                raise ValueError("fetch_k is required when using lambda_mult with MMR search type")
            if v.lambda_mult is None and v.fetch_k is not None:
                raise ValueError("lambda_mult is required when using fetch_k with MMR search type")
        elif search_type != SearchType.MMR:
            if v.fetch_k is not None:
                raise ValueError("fetch_k is only valid for MMR search type")
            if v.lambda_mult is not None:
                raise ValueError("lambda_mult is only valid for MMR search type")

        # Validate similarity_score_threshold parameters
        if search_type == SearchType.SIMILARITY_SCORE_THRESHOLD:
            if v.score_threshold is not None and (v.score_threshold < 0 or v.score_threshold > 1):
                raise ValueError("score_threshold must be between 0 and 1")
            if v.score_threshold is None:
                raise ValueError("score_threshold is required for similarity_score_threshold search type")
        elif search_type != SearchType.SIMILARITY_SCORE_THRESHOLD and v.score_threshold is not None:
            raise ValueError("score_threshold is only valid for similarity_score_threshold search type")

        return v<|MERGE_RESOLUTION|>--- conflicted
+++ resolved
@@ -371,11 +371,7 @@
 
 
 class LLMConfig(BaseModel):
-<<<<<<< HEAD
     model_config = ConfigDict(protected_namespaces=())
-    
-=======
->>>>>>> 079a0b61
     model_name: str = Field(default=DEFAULT_LLM_MODEL, description="LLM model to use for generation")
     provider: str = Field(
         default=DEFAULT_LLM_MODEL_PROVIDER,
