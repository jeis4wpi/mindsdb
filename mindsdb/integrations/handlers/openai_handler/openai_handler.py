import os
import math
import json
import shutil
import tempfile
import datetime
import textwrap
import subprocess
import concurrent.futures
from typing import Optional, Dict
import openai
from openai import OpenAI, NotFoundError, AuthenticationError
import numpy as np
import pandas as pd

from mindsdb.utilities.hooks import before_openai_query, after_openai_query
from mindsdb.utilities import log
from mindsdb.integrations.libs.base import BaseMLEngine
from mindsdb.integrations.handlers.openai_handler.helpers import (
    retry_with_exponential_backoff,
    truncate_msgs_for_token_limit,
    get_available_models,
    PendingFT,
)
from mindsdb.integrations.handlers.openai_handler.constants import (
    CHAT_MODELS,
    IMAGE_MODELS,
    FINETUNING_MODELS,
    OPENAI_API_BASE,
)
from mindsdb.integrations.utilities.handler_utils import get_api_key
from mindsdb.integrations.libs.llm_utils import get_completed_prompts

logger = log.getLogger(__name__)


class OpenAIHandler(BaseMLEngine):
    name = 'openai'

    def __init__(self, *args, **kwargs):
        super().__init__(*args, **kwargs)
        self.generative = True
        self.default_model = 'gpt-3.5-turbo'
        self.default_image_model = 'dall-e-2'
        self.default_mode = (
            'default'  # can also be 'conversational' or 'conversational-full'
        )
        self.supported_modes = [
            'default',
            'conversational',
            'conversational-full',
            'image',
            'embedding',
        ]
        self.rate_limit = 60  # requests per minute
        self.max_batch_size = 20
        self.default_max_tokens = 100
        self.chat_completion_models = CHAT_MODELS
        self.supported_ft_models = FINETUNING_MODELS # base models compatible with finetuning

    def create_engine(self, connection_args):
        '''check api key if provided
        '''
        connection_args = {k.lower(): v for k, v in connection_args.items()}
        api_key = connection_args.get('openai_api_key')
        if api_key is not None:
            api_base = connection_args.get('api_base', os.environ.get('OPENAI_API_BASE', OPENAI_API_BASE))
            org = connection_args.get('api_organization')
            client = self._get_client(api_key=api_key, base_url=api_base, org=org)
            OpenAIHandler._check_client_connection(client)

    @staticmethod
    def _check_client_connection(client: OpenAI):
        '''try to connect to api

        Args:
            client (OpenAI):

        Raises:
            Exception: if there is AuthenticationError
        '''
        try:
            client.models.retrieve('test')
        except NotFoundError:
            pass
        except AuthenticationError as e:
            if e.body['code'] == 'invalid_api_key':
                raise Exception('Invalid api key')
            raise Exception(f'Something went wrong: {e}')

    @staticmethod
    def create_validation(target, args=None, **kwargs):
        if 'using' not in args:
            raise Exception(
                "OpenAI engine requires a USING clause! Refer to its documentation for more details."
            )
        else:
            args = args['using']

        if (
            len(
                set(args.keys())
                & {'question_column', 'prompt_template', 'json_struct', 'prompt'}
            )
            == 0
        ):
            raise Exception(
                'One of `question_column`, `prompt_template` or `json_struct` is required for this engine.'
            )

        keys_collection = [
            ['prompt_template'],
            ['question_column', 'context_column'],
            ['prompt', 'user_column', 'assistant_column'],
            ['json_struct'],
        ]
        for keys in keys_collection:
            if keys[0] in args and any(
                x[0] in args for x in keys_collection if x != keys
            ):
                raise Exception(
                    textwrap.dedent(
                        '''\
                    Please provide one of
                        1) a `prompt_template`
                        2) a `question_column` and an optional `context_column`
                        3) a `json_struct`
                        4) a `prompt' and 'user_column' and 'assistant_column`
                '''
                    )
                )

        # for all args that are not expected, raise an error
        known_args = set()
        # flatten of keys_collection
        for keys in keys_collection:
            known_args = known_args.union(set(keys))

        # TODO: need a systematic way to maintain a list of known args
        known_args = known_args.union(
            {
                "target",
                "model_name",
                "mode",
                "predict_params",
                "input_text",
                "ft_api_info",
                "ft_result_stats",
                "runtime",
                "max_tokens",
                "temperature",
                "openai_api_key",
                "api_organization",
                "api_base"
            }
        )

        unknown_args = set(args.keys()) - known_args
        if unknown_args:
            # return a list of unknown args as a string
            raise Exception(
                f"Unknown arguments: {', '.join(unknown_args)}.\n Known arguments are: {', '.join(known_args)}"
            )

        engine_storage = kwargs['handler_storage']
        api_key = get_api_key('openai', args, engine_storage=engine_storage)
        api_base = args.get('api_base', os.environ.get('OPENAI_API_BASE', OPENAI_API_BASE))
        org = args.get('api_organization')
        client = OpenAIHandler._get_client(api_key=api_key, base_url=api_base, org=org)
        OpenAIHandler._check_client_connection(client)

    def create(self, target, args=None, **kwargs):
        args = args['using']
        args['target'] = target
<<<<<<< HEAD
        api_key = get_api_key(self.name, args, self.engine_storage)
        available_models = get_available_models(api_key)

        if not args.get('mode'):
            args['mode'] = self.default_mode
        elif args['mode'] not in self.supported_modes:
            raise Exception(
                f"Invalid operation mode. Please use one of {self.supported_modes}"
            )
=======
        try:
            api_key = get_api_key('openai', args, self.engine_storage)
            available_models = get_available_models(api_key)
>>>>>>> a85e3fbf

            if not args.get('mode'):
                args['mode'] = self.default_mode
            elif args['mode'] not in self.supported_modes:
                raise Exception(
                    f"Invalid operation mode. Please use one of {self.supported_modes}"
                )

            if not args.get('model_name'):
                if args['mode'] == 'image':
                    args['model_name'] = self.default_image_model
                else:
                    args['model_name'] = self.default_model
            elif args['model_name'] not in available_models:
                raise Exception(f"Invalid model name. Please use one of {available_models}")
        finally:
            self.model_storage.json_set('args', args)

    def predict(self, df: pd.DataFrame, args: Optional[Dict] = None) -> pd.DataFrame:
        """
        If there is a prompt template, we use it. Otherwise, we use the concatenation of `context_column` (optional) and `question_column` to ask for a completion.
        """  # noqa
        # TODO: support for edits, embeddings and moderation

        pred_args = args['predict_params'] if args else {}
        args = self.model_storage.json_get('args')
        args['api_base'] = pred_args.get(
                    'api_base',
                    args.get(
                        'api_base', os.environ.get('OPENAI_API_BASE', OPENAI_API_BASE)
                    ))
        if pred_args.get('api_organization'):
            args['api_organization'] = pred_args['api_organization']
        df = df.reset_index(drop=True)

        if pred_args.get('mode'):
            if pred_args['mode'] in self.supported_modes:
                args['mode'] = pred_args['mode']
            else:
                raise Exception(
                    f"Invalid operation mode. Please use one of {self.supported_modes}."
                )  # noqa

        if pred_args.get('prompt_template', False):
            base_template = pred_args[
                'prompt_template'
            ]  # override with predict-time template if available
        elif args.get('prompt_template', False):
            base_template = args['prompt_template']
        else:
            base_template = None

        # Embedding Mode
        if args.get('mode', self.default_mode) == 'embedding':
            api_args = {
                'question_column': pred_args.get('question_column', None),
                'model': pred_args.get('model_name', 'text-embedding-ada-002'),
            }
            model_name = 'embedding'
            if args.get('question_column'):
                prompts = list(df[args['question_column']].apply(lambda x: str(x)))
                empty_prompt_ids = np.where(
                    df[[args['question_column']]].isna().all(axis=1).values
                )[0]
            else:
                raise Exception('Embedding mode needs a question_column')

        # Image mode

        elif args.get('mode', self.default_mode) == 'image':
            api_args = {
                'n': pred_args.get('n', None),
                'size': pred_args.get('size', None),
                'response_format': pred_args.get('response_format', None),
            }
            api_args = {
                k: v for k, v in api_args.items() if v is not None
            }  # filter out non-specified api args
            model_name = args.get('model_name', 'dall-e-2')

            if args.get('question_column'):
                prompts = list(df[args['question_column']].apply(lambda x: str(x)))
                empty_prompt_ids = np.where(
                    df[[args['question_column']]].isna().all(axis=1).values
                )[0]
            elif args.get('prompt_template'):
                prompts, empty_prompt_ids = get_completed_prompts(base_template, df)
            else:
                raise Exception(
                    'Image mode needs either `prompt_template` or `question_column`.'
                )

        # Chat or normal completion mode
        else:
            if (
                args.get('question_column', False)
                and args['question_column'] not in df.columns
            ):
                raise Exception(
                    f"This model expects a question to answer in the '{args['question_column']}' column."
                )

            if (
                args.get('context_column', False)
                and args['context_column'] not in df.columns
            ):
                raise Exception(
                    f"This model expects context in the '{args['context_column']}' column."
                )

            # api argument validation
            model_name = args.get('model_name', self.default_model)
            api_args = {
                'max_tokens': pred_args.get(
                    'max_tokens', args.get('max_tokens', self.default_max_tokens)
                ),
                'temperature': min(
                    1.0,
                    max(
                        0.0, pred_args.get('temperature', args.get('temperature', 0.0))
                    ),
                ),
                'top_p': pred_args.get('top_p', None),
                'n': pred_args.get('n', None),
                'stop': pred_args.get('stop', None),
                'presence_penalty': pred_args.get('presence_penalty', None),
                'frequency_penalty': pred_args.get('frequency_penalty', None),
                'best_of': pred_args.get('best_of', None),
                'logit_bias': pred_args.get('logit_bias', None),
                'user': pred_args.get('user', None),
            }

            if (
                args.get('mode', self.default_mode) != 'default'
                and model_name not in self.chat_completion_models
            ):
                raise Exception(
                    f"Conversational modes are only available for the following models: {', '.join(self.chat_completion_models)}"
                )  # noqa

            if args.get('prompt_template', False):
                prompts, empty_prompt_ids = get_completed_prompts(base_template, df)

            elif args.get('context_column', False):
                empty_prompt_ids = np.where(
                    df[[args['context_column'], args['question_column']]]
                    .isna()
                    .all(axis=1)
                    .values
                )[0]
                contexts = list(df[args['context_column']].apply(lambda x: str(x)))
                questions = list(df[args['question_column']].apply(lambda x: str(x)))
                prompts = [
                    f'Context: {c}\nQuestion: {q}\nAnswer: '
                    for c, q in zip(contexts, questions)
                ]

            elif args.get('json_struct', False):
                empty_prompt_ids = np.where(
                    df[[args['input_text']]].isna().all(axis=1).values
                )[0]
                prompts = []
                for i in df.index:
                    if 'json_struct' in df.columns:
                        if isinstance(df['json_struct'][i], str):
                            df['json_struct'][i] = json.loads(df['json_struct'][i])
                        json_struct = ''
                        for ind, val in enumerate(df['json_struct'][i].values()):
                            json_struct = json_struct + f'{ind}. {val}\n'
                    else:
                        json_struct = ''
                        for ind, val in enumerate(args['json_struct'].values()):
                            json_struct = json_struct + f'{ind + 1}. {val}\n'

                    p = textwrap.dedent(
                        f'''\
                        Using text starting after 'The text is:', give exactly {len(args['json_struct'])} answers to the questions:
                        {{{{json_struct}}}}

                        Answers should be in the same order as the questions.
                        Each answer should start with a question number.
                        Each answer must end with new line.
                        If there is no answer to the question in the text, put a -.
                        Answers should be as short as possible, ideally 1-2 words (unless otherwise specified).

                        The text is:
                        {{{{{args['input_text']}}}}}
                    '''
                    )
                    p = p.replace('{{json_struct}}', json_struct)
                    for column in df.columns:
                        if column == 'json_struct':
                            continue
                        p = p.replace(f'{{{{{column}}}}}', str(df[column][i]))
                    prompts.append(p)
            elif 'prompt' in args:
                empty_prompt_ids = []
                prompts = list(df[args['user_column']])
            else:
                empty_prompt_ids = np.where(
                    df[[args['question_column']]].isna().all(axis=1).values
                )[0]
                prompts = list(df[args['question_column']].apply(lambda x: str(x)))

        # remove prompts without signal from completion queue
        prompts = [j for i, j in enumerate(prompts) if i not in empty_prompt_ids]

        api_key = get_api_key(self.name, args, self.engine_storage)
        api_args = {
            k: v for k, v in api_args.items() if v is not None
        }  # filter out non-specified api args
        completion = self._completion(model_name, prompts, api_key, api_args, args, df)

        # add null completion for empty prompts
        for i in sorted(empty_prompt_ids):
            completion.insert(i, None)

        pred_df = pd.DataFrame(completion, columns=[args['target']])

        # restore json struct
        if args.get('json_struct', False):
            for i in pred_df.index:
                try:
                    if 'json_struct' in df.columns:
                        json_keys = df['json_struct'][i].keys()
                    else:
                        json_keys = args['json_struct'].keys()
                    responses = pred_df[args['target']][i].split('\n')
                    responses = [x[3:] for x in responses]  # del question index

                    pred_df[args['target']][i] = {
                        key: val for key, val in zip(json_keys, responses)
                    }
                except Exception:
                    pred_df[args['target']][i] = None

        return pred_df

    def _completion(
        self, model_name, prompts, api_key, api_args, args, df, parallel=True
    ):
        """
        Handles completion for an arbitrary amount of rows.

        There are a couple checks that should be done when calling OpenAI's API:
          - account max batch size, to maximize batch size first
          - account rate limit, to maximize parallel calls second

        Additionally, single completion calls are done with exponential backoff to guarantee all prompts are processed,
        because even with previous checks the tokens-per-minute limit may apply.
        """

        @retry_with_exponential_backoff()
        def _submit_completion(model_name, prompts, api_args, args, df):
            kwargs = {
                'model': model_name,
            }
            if model_name in IMAGE_MODELS:
                return _submit_image_completion(kwargs, prompts, api_args)
            elif model_name == 'embedding':
                return _submit_embedding_completion(kwargs, prompts, api_args)
            elif model_name in self.chat_completion_models:
                return _submit_chat_completion(
                    kwargs,
                    prompts,
                    api_args,
                    df,
                    mode=args.get('mode', 'conversational'),
                )
            else:
                return _submit_normal_completion(kwargs, prompts, api_args)

        def _log_api_call(params, response):
            after_openai_query(params, response)

            params2 = params.copy()
            params2.pop('api_key', None)
            params2.pop('user', None)
            logger.debug(f'>>>openai call: {params2}:\n{response}')

        def _submit_normal_completion(kwargs, prompts, api_args):
            def _tidy(comp):
                tidy_comps = []
                for c in comp.choices:
                    if hasattr(c,'text'):
                        tidy_comps.append(c.text.strip('\n').strip(''))
                return tidy_comps

            kwargs['prompt'] = prompts
            kwargs = {**kwargs, **api_args}

            before_openai_query(kwargs)
            resp = _tidy(client.completions.create(**kwargs))
            _log_api_call(kwargs, resp)
            return resp

        def _submit_embedding_completion(kwargs, prompts, api_args):
            def _tidy(comp):
                tidy_comps = []
                for c in comp.data:
                    if hasattr(c,'embedding'):
                        tidy_comps.append([c.embedding])
                return tidy_comps

            kwargs['input'] = prompts
            kwargs = {**kwargs, **api_args}

            before_openai_query(kwargs)
            resp = _tidy(client.embeddings.create(**kwargs))
            _log_api_call(kwargs, resp)
            return resp

        def _submit_chat_completion(
            kwargs, prompts, api_args, df, mode='conversational'
        ):
            def _tidy(comp):
                tidy_comps = []
                for c in comp.choices:
                    if hasattr(c,'message'):
                        tidy_comps.append(c.message.content.strip('\n').strip(''))
                return tidy_comps

            completions = []
            if mode != 'conversational':
                initial_prompt = {
                    "role": "system",
                    "content": "You are a helpful assistant. Your task is to continue the chat.",
                }  # noqa
            else:
                # get prompt from model
                initial_prompt = {"role": "system", "content": args['prompt']}  # noqa

            kwargs['messages'] = [initial_prompt]
            last_completion_content = None

            for pidx in range(len(prompts)):
                if mode != 'conversational':
                    kwargs['messages'].append(
                        {'role': 'user', 'content': prompts[pidx]}
                    )
                else:
                    question = prompts[pidx]
                    if question:
                        kwargs['messages'].append({'role': 'user', 'content': question})
                    answer = df.iloc[pidx][args.get('assistant_column')]
                    if answer:
                        kwargs['messages'].append(
                            {'role': 'assistant', 'content': answer}
                        )

                if mode == 'conversational-full' or (
                    mode == 'conversational' and pidx == len(prompts) - 1
                ):
                    kwargs['messages'] = truncate_msgs_for_token_limit(
                        kwargs['messages'], kwargs['model'], api_args['max_tokens']
                    )
                    pkwargs = {**kwargs, **api_args}

                    before_openai_query(kwargs)
                    resp = _tidy(client.chat.completions.create(**pkwargs))
                    _log_api_call(pkwargs, resp)

                    completions.extend(resp)
                elif mode == 'default':
                    kwargs['messages'] = [initial_prompt] + [kwargs['messages'][-1]]
                    pkwargs = {**kwargs, **api_args}

                    before_openai_query(kwargs)
                    resp = _tidy(client.chat.completions.create(**pkwargs))
                    _log_api_call(pkwargs, resp)

                    completions.extend(resp)
                else:
                    # in "normal" conversational mode, we request completions only for the last row
                    last_completion_content = None
                    if args.get('answer_column') in df.columns:
                        # insert completion if provided, which saves redundant API calls
                        completions.extend([df.iloc[pidx][args.get('answer_column')]])
                    else:
                        completions.extend([''])

                if args.get('answer_column') in df.columns:
                    kwargs['messages'].append(
                        {
                            'role': 'assistant',
                            'content': df.iloc[pidx][args.get('answer_column')],
                        }
                    )
                elif last_completion_content:
                    # interleave assistant responses with user input
                    kwargs['messages'].append(
                        {'role': 'assistant', 'content': last_completion_content[0]}
                    )

            return completions

        def _submit_image_completion(kwargs, prompts, api_args):
            def _tidy(comp):
                return [
                    c.url if hasattr(c,'url')  else c.b64_json
                    for c in comp
                ]

            completions = [
                client.images.generate(**{'prompt': p, **kwargs, **api_args}).data[0]
                for p in prompts
            ]
            return _tidy(completions)
        

        client = self._get_client(
            api_key=api_key,
            base_url=args.get('api_base'),
            org=args.pop('api_organization') if 'api_organization' in args else None,
            )
        try:
            # check if simple completion works
            completion = _submit_completion(
                model_name, prompts, api_args, args, df
            )
            return completion
        except Exception as e:
            # else, we get the max batch size
            if 'you can currently request up to at most a total of' in str(e):
                pattern = 'a total of'
                max_batch_size = int(e[e.find(pattern) + len(pattern) :].split(').')[0])
            else:
                max_batch_size = (
                    self.max_batch_size
                )  # guards against changes in the API message

        if not parallel:
            completion = None
            for i in range(math.ceil(len(prompts) / max_batch_size)):
                partial = _submit_completion(
                    model_name,
                    prompts[i * max_batch_size : (i + 1) * max_batch_size],
                    api_args,
                    args,
                    df,
                )
                if not completion:
                    completion = partial
                else:
                    completion['choices'].extend(partial['choices'])
                    for field in ('prompt_tokens', 'completion_tokens', 'total_tokens'):
                        completion['usage'][field] += partial['usage'][field]
        else:
            promises = []
            with concurrent.futures.ThreadPoolExecutor() as executor:
                for i in range(math.ceil(len(prompts) / max_batch_size)):
                    logger.debug(
                        f'{i * max_batch_size}:{(i+1) * max_batch_size}/{len(prompts)}'
                    )
                    future = executor.submit(
                        _submit_completion,
                        model_name,
                        prompts[i * max_batch_size : (i + 1) * max_batch_size],
                        api_args,
                        args,
                        df,
                    )
                    promises.append({"choices": future})
            completion = None
            for p in promises:
                if not completion:
                    completion = p['choices'].result()
                else:
                    completion.extend(p['choices'].result())

        return completion

    def describe(self, attribute: Optional[str] = None) -> pd.DataFrame:
        # TODO: Update to use update() artifacts

        args = self.model_storage.json_get('args')
<<<<<<< HEAD
        api_key = get_api_key(self.name, args, self.engine_storage)
        client= self._get_client(
            api_key=api_key,
            base_url=args.get('api_base'),
            org=args.get('api_organization')
            )
=======
        api_key = get_api_key('openai', args, self.engine_storage)
>>>>>>> a85e3fbf
        if attribute == 'args':
            return pd.DataFrame(args.items(), columns=['key', 'value'])
        elif attribute == 'metadata':
            model_name = args.get('model_name', self.default_model)
            try:
                client= self._get_client(
                    api_key=api_key,
                    base_url=args.get('api_base'),
                    org=args.get('api_organization')
                )
                meta = client.models.retrieve(model_name)
            except Exception as e:
                meta = {'error': str(e)}
            return pd.DataFrame(dict(meta).items(), columns=['key', 'value'])
        else:
            tables = ['args', 'metadata']
            return pd.DataFrame(tables, columns=['tables'])

    def finetune(
        self, df: Optional[pd.DataFrame] = None, args: Optional[Dict] = None
    ) -> None:
        """
        Fine-tune OpenAI GPT models. Steps are roughly:
          - Analyze input data and modify it according to suggestions made by the OpenAI utility tool
          - Get a training and validation file
          - Determine base model to use
          - Submit a fine-tuning job via the OpenAI API
          - Monitor progress with exponential backoff (which has been modified for greater control given a time budget in hours),
          - Gather stats once fine-tuning finishes
          - Modify model metadata so that the new version triggers the fine-tuned version of the model (stored in the user's OpenAI account)

        Caveats:
          - As base fine-tuning models, OpenAI only supports the original GPT ones: `ada`, `babbage`, `curie`, `davinci`. This means if you fine-tune successively more than once, any fine-tuning other than the most recent one is lost.
          - A bunch of helper methods exist to be overridden in other handlers that follow the OpenAI API, e.g. Anyscale
        """  # noqa

        args = args if args else {}

        api_key = get_api_key(self.name, args, self.engine_storage)

        using_args = args.pop('using') if 'using' in args else {}
        prompt_col = using_args.get('prompt_column', 'prompt')
        completion_col = using_args.get('completion_column', 'completion')
        
        api_base = using_args.get('api_base', os.environ.get('OPENAI_API_BASE', OPENAI_API_BASE))
        org = using_args.get('api_organization')
        client = self._get_client(api_key=api_key, base_url=api_base, org=org)


        args = {**using_args, **args}
        prev_model_name = self.base_model_storage.json_get('args').get('model_name', '')

        if prev_model_name not in self.supported_ft_models:
            # base model may be already FTed, check prefixes
            for model in self.supported_ft_models:
                if model in prev_model_name:
                    break
            else:
                raise Exception(
                    f"This model cannot be finetuned. Supported base models are {self.supported_ft_models}."
                )

        finetune_time = datetime.datetime.now().strftime('%Y-%m-%d_%H-%M-%S')

        temp_storage_path = tempfile.mkdtemp()
        temp_file_name = f"ft_{finetune_time}"
        temp_model_storage_path = f"{temp_storage_path}/{temp_file_name}.jsonl"

        file_names = self._prepare_ft_jsonl(
            df, temp_storage_path, temp_file_name, temp_model_storage_path
        )

        jsons = {k: None for k in file_names.keys()}
        for split, file_name in file_names.items():
            if os.path.isfile(os.path.join(temp_storage_path, file_name)):
                jsons[split] = client.files.create(file=open(f"{temp_storage_path}/{file_name}", "rb"),
                purpose='fine-tune')

        if type(jsons['train']) is openai.types.FileObject:
            train_file_id = jsons['train'].id
        else:
            train_file_id = jsons['base'].id

        if type(jsons['val']) is openai.types.FileObject:
            val_file_id = jsons['val'].id
        else:
            val_file_id = None

        # `None` values are internally imputed by OpenAI to `null` or default values
        ft_params = {
            'training_file': train_file_id,
            'validation_file': val_file_id,
            'model': self._get_ft_model_type(prev_model_name),
        }
        ft_params = self._add_extra_ft_params(ft_params, using_args)

        start_time = datetime.datetime.now()

        ft_stats, result_file_id = self._ft_call(ft_params, client, args.get('hour_budget', 8))
        ft_model_name = ft_stats.fine_tuned_model

        end_time = datetime.datetime.now()
        runtime = end_time - start_time
        name_extension = client.files.retrieve(file_id=result_file_id).filename
        result_path = f'{temp_storage_path}/ft_{finetune_time}_result_{name_extension}'

        try:
            client.files.content(file_id=result_file_id).stream_to_file(result_path)
            if '.csv' in name_extension:
                # legacy endpoint
                train_stats = pd.read_csv(result_path)
                if 'validation_token_accuracy' in train_stats.columns:
                    train_stats = train_stats[
                        train_stats['validation_token_accuracy'].notnull()
                    ]
                args['ft_api_info'] = ft_stats.dict()
                args['ft_result_stats'] = train_stats.to_dict()

            elif '.json' in name_extension:
                train_stats = pd.read_json(
                    path_or_buf=result_path, lines=True
                )  # new endpoint
                args['ft_api_info'] = args['ft_result_stats'] = train_stats.to_dict()

        except Exception:
            logger.info(f'Error retrieving fine-tuning results. Please check manually for information on job {ft_stats.id} (result file {result_file_id}).')

        args['model_name'] = ft_model_name
        args['runtime'] = runtime.total_seconds()
        args['mode'] = self.base_model_storage.json_get('args').get(
            'mode', self.default_mode
        )

        self.model_storage.json_set('args', args)
        shutil.rmtree(temp_storage_path)

    @staticmethod
    def _prepare_ft_jsonl(df, _, temp_filename, temp_model_path):
        df.to_json(temp_model_path, orient='records', lines=True)

        # TODO avoid subprocess usage once OpenAI enables non-CLI access, or refactor to use our own LLM utils instead
        subprocess.run(
            [
                "openai",
                "tools",
                "fine_tunes.prepare_data",
                "-f",
                temp_model_path,  # from file
                '-q',  # quiet mode (accepts all suggestions)
            ],
            stdout=subprocess.PIPE,
            stderr=subprocess.PIPE,
            encoding="utf-8",
        )

        file_names = {
            'original': f'{temp_filename}.jsonl',
            'base': f'{temp_filename}_prepared.jsonl',
            'train': f'{temp_filename}_prepared_train.jsonl',
            'val': f'{temp_filename}_prepared_valid.jsonl',
        }
        return file_names

    def _get_ft_model_type(self, model_name: str):
        for model_type in self.supported_ft_models:
            if model_type in model_name.lower():
                return model_type
        return 'babbage-002'

    @staticmethod
    def _add_extra_ft_params(ft_params, using_args):
        extra_params = {
            'n_epochs': using_args.get('n_epochs', None),
            'batch_size': using_args.get('batch_size', None),
            'learning_rate_multiplier': using_args.get(
                'learning_rate_multiplier', None
            ),
            'prompt_loss_weight': using_args.get('prompt_loss_weight', None),
            'compute_classification_metrics': using_args.get(
                'compute_classification_metrics', None
            ),
            'classification_n_classes': using_args.get(
                'classification_n_classes', None
            ),
            'classification_positive_class': using_args.get(
                'classification_positive_class', None
            ),
            'classification_betas': using_args.get('classification_betas', None),
        }
        return {**ft_params, **extra_params}

    def _ft_call(self, ft_params, client, hour_budget):
        """
        Separate method to account for both legacy and new endpoints.
        Currently, `OpenAIHandler` uses the legacy endpoint.
        Others, like `AnyscaleEndpointsHandler`, use the new endpoint.
        """
        ft_result = client.fine_tuning.jobs.create(
            **{k: v for k, v in ft_params.items() if v is not None}
        )

        @retry_with_exponential_backoff(
            hour_budget=hour_budget,
        )
        def _check_ft_status(model_id):
            ft_retrieved = client.fine_tuning.jobs.retrieve(fine_tuning_job_id=model_id)
            if ft_retrieved.status in ('succeeded', 'failed', 'cancelled'):
                return ft_retrieved
            else:
                raise PendingFT('Fine-tuning still pending!')

        ft_stats = _check_ft_status(ft_result.id)

        if ft_stats.status != 'succeeded':
            err_message = ft_stats.events[-1].message if hasattr(ft_stats, 'events') else 'could not retrieve!'
            ft_status = ft_stats.status if hasattr(ft_stats, 'status') else 'N/A'
            raise Exception(
                f"Fine-tuning did not complete successfully (status: {ft_status}). Error message: {err_message}"
            )  # noqa

        result_file_id = client.fine_tuning.jobs.retrieve(fine_tuning_job_id=ft_result.id).result_files[0]
        if hasattr(result_file_id, 'id'):
            result_file_id = result_file_id.id  # legacy endpoint

        return ft_stats, result_file_id
    
    @staticmethod
    def _get_client(api_key, base_url=OPENAI_API_BASE, org=None):
        return OpenAI(api_key=api_key, base_url=base_url, organization=org)<|MERGE_RESOLUTION|>--- conflicted
+++ resolved
@@ -172,21 +172,9 @@
     def create(self, target, args=None, **kwargs):
         args = args['using']
         args['target'] = target
-<<<<<<< HEAD
-        api_key = get_api_key(self.name, args, self.engine_storage)
-        available_models = get_available_models(api_key)
-
-        if not args.get('mode'):
-            args['mode'] = self.default_mode
-        elif args['mode'] not in self.supported_modes:
-            raise Exception(
-                f"Invalid operation mode. Please use one of {self.supported_modes}"
-            )
-=======
         try:
-            api_key = get_api_key('openai', args, self.engine_storage)
+            api_key = get_api_key(self.name, args, self.engine_storage)
             available_models = get_available_models(api_key)
->>>>>>> a85e3fbf
 
             if not args.get('mode'):
                 args['mode'] = self.default_mode
@@ -663,16 +651,7 @@
         # TODO: Update to use update() artifacts
 
         args = self.model_storage.json_get('args')
-<<<<<<< HEAD
         api_key = get_api_key(self.name, args, self.engine_storage)
-        client= self._get_client(
-            api_key=api_key,
-            base_url=args.get('api_base'),
-            org=args.get('api_organization')
-            )
-=======
-        api_key = get_api_key('openai', args, self.engine_storage)
->>>>>>> a85e3fbf
         if attribute == 'args':
             return pd.DataFrame(args.items(), columns=['key', 'value'])
         elif attribute == 'metadata':
