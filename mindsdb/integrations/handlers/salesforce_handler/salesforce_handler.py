from typing import Any, Dict, Text

import pandas as pd
import salesforce_api
from salesforce_api.exceptions import AuthenticationError, RestRequestCouldNotBeUnderstoodError

from mindsdb.integrations.libs.api_handler import APIHandler
from mindsdb.integrations.libs.response import (
    HandlerResponse as Response,
    HandlerStatusResponse as StatusResponse,
    RESPONSE_TYPE
)
from mindsdb.integrations.handlers.salesforce_handler.salesforce_tables import create_table_class
from mindsdb.utilities import log


logger = log.getLogger(__name__)


class SalesforceHandler(APIHandler):
    """
    This handler handles the connection and execution of SQL statements on Salesforce.
    """

    name = 'salesforce'

    def __init__(self, name: Text, connection_data: Dict, **kwargs: Any) -> None:
        """
        Initializes the handler.

        Args:
            name (Text): The name of the handler instance.
            connection_data (Dict): The connection data required to connect to the Salesforce API.
            kwargs: Arbitrary keyword arguments.
        """
        super().__init__(name)
        self.connection_data = connection_data
        self.kwargs = kwargs

        self.connection = None
        self.is_connected = False
<<<<<<< HEAD

        # Register Salesforce tables.
        self.resource_names = {
            'Account',
            'Contact',
            'Opportunity',
            'Lead',
            'Task',
            'Event',
            'User',
            'Product2',
            'Pricebook2',
            'PricebookEntry',
            'Order',
            'OrderItem',
            'Cases',
            'Campaign',
            'CampaignMember',
            'Contract',
            'Asset'
        }

        for resource_name in self.resource_names:
            table_class = create_table_class(resource_name, resource_name)
            self._register_table(resource_name, table_class(self))
=======
        self.thread_safe = True
        self.resource_names = []
>>>>>>> 9a2f6be2

    def connect(self) -> salesforce_api.client.Client:
        """
        Establishes a connection to the Salesforce API.

        Raises:
            ValueError: If the required connection parameters are not provided.
            AuthenticationError: If an authentication error occurs while connecting to the Salesforce API.

        Returns:
            salesforce_api.client.Client: A connection object to the Salesforce API.
        """
        if self.is_connected is True:
            return self.connection

        # Mandatory connection parameters.
        if not all(key in self.connection_data for key in ['username', 'password', 'client_id', 'client_secret']):
            raise ValueError("Required parameters (username, password, client_id, client_secret) must be provided.")

        try:
            self.connection = salesforce_api.Salesforce(
                username=self.connection_data['username'],
                password=self.connection_data['password'],
                client_id=self.connection_data['client_id'],
                client_secret=self.connection_data['client_secret'],
                is_sandbox=self.connection_data.get('is_sandbox', False)
            )
            self.is_connected = True

            # Register Salesforce tables.
            for resource_name in self._get_resource_names():
                table_class = create_table_class(resource_name)
                self._register_table(resource_name.lower(), table_class(self))

            return self.connection
        except AuthenticationError as auth_error:
            logger.error(f"Authentication error connecting to Salesforce, {auth_error}!")
            raise
        except Exception as unknown_error:
            logger.error(f"Unknwn error connecting to Salesforce, {unknown_error}!")
            raise

    def check_connection(self) -> StatusResponse:
        """
        Checks the status of the connection to the Salesforce API.

        Returns:
            StatusResponse: An object containing the success status and an error message if an error occurs.
        """
        response = StatusResponse(False)

        try:
            self.connect()
            response.success = True
        except (AuthenticationError, ValueError) as known_error:
            logger.error(f'Connection check to Salesforce failed, {known_error}!')
            response.error_message = str(known_error)
        except Exception as unknown_error:
            logger.error(f'Connection check to Salesforce failed due to an unknown error, {unknown_error}!')
            response.error_message = str(unknown_error)

        self.is_connected = response.success

        return response

    def native_query(self, query: Text) -> Response:
        """
        Executes a native SOQL query on Salesforce and returns the result.

        Args:
            query (Text): The SQL query to be executed.

        Returns:
            Response: A response object containing the result of the query or an error message.
        """
        connection = self.connect()

        try:
            results = connection.sobjects.query(query)

            parsed_results = []
            for result in results:
                del result['attributes']

                # Check if the result contains any of the other Salesforce resources.
                if any(key in self.resource_names for key in result.keys()):
                    # Parse the result to extract the nested resources.
                    parsed_result = {}
                    for key, value in result.items():
                        if key in self.resource_names:
                            del value['attributes']
                            parsed_result.update({f'{key}_{sub_key}': sub_value for sub_key, sub_value in value.items()})

                        else:
                            parsed_result[key] = value

                    parsed_results.append(parsed_result)

                else:
                    parsed_results.append(result)

            response = Response(
                RESPONSE_TYPE.TABLE,
                pd.DataFrame(parsed_results)
            )
        except RestRequestCouldNotBeUnderstoodError as rest_error:
            logger.error(f'Error running query: {query} on Salesforce, {rest_error}!')
            response = Response(
                RESPONSE_TYPE.ERROR,
                error_code=0,
                error_message=str(rest_error)
            )
        except Exception as unknown_error:
            logger.error(f'Error running query: {query} on Salesforce, {unknown_error}!')
            response = Response(
                RESPONSE_TYPE.ERROR,
                error_code=0,
                error_message=str(unknown_error)
            )

        return response

    def _get_resource_names(self) -> None:
        """
        Retrieves the names of the Salesforce resources.

        Returns:
            None
        """
        if not self.resource_names:
            self.resource_names = [resource['name'] for resource in self.connection.sobjects.describe()['sobjects']]

        return self.resource_names<|MERGE_RESOLUTION|>--- conflicted
+++ resolved
@@ -39,7 +39,6 @@
 
         self.connection = None
         self.is_connected = False
-<<<<<<< HEAD
 
         # Register Salesforce tables.
         self.resource_names = {
@@ -65,10 +64,6 @@
         for resource_name in self.resource_names:
             table_class = create_table_class(resource_name, resource_name)
             self._register_table(resource_name, table_class(self))
-=======
-        self.thread_safe = True
-        self.resource_names = []
->>>>>>> 9a2f6be2
 
     def connect(self) -> salesforce_api.client.Client:
         """
