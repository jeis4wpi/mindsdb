from mindsdb.integrations.libs.const import HANDLER_TYPE
from mindsdb.utilities import log

logger = log.getLogger(__name__)

from .__about__ import __description__ as description
from .__about__ import __version__ as version

try:
    from .mindsdb_inference_handler import MindsDBInferenceHandler as Handler

    import_error = None
except Exception as e:
    Handler = None
    import_error = e

title = "MindsDB Inference"
name = "mindsdb_inference"
type = HANDLER_TYPE.ML
<<<<<<< HEAD
permanent = False
__all__ = ["Handler", "version", "name", "type", "title", "description", "import_error"]
=======
icon_path = 'icon.svg'
permanent = True

__all__ = ["Handler", "version", "name", "type", "title", "description", "import_error", "icon_path"]
>>>>>>> 62bbc3aa
<|MERGE_RESOLUTION|>--- conflicted
+++ resolved
@@ -17,12 +17,7 @@
 title = "MindsDB Inference"
 name = "mindsdb_inference"
 type = HANDLER_TYPE.ML
-<<<<<<< HEAD
+icon_path = 'icon.svg'
 permanent = False
-__all__ = ["Handler", "version", "name", "type", "title", "description", "import_error"]
-=======
-icon_path = 'icon.svg'
-permanent = True
 
-__all__ = ["Handler", "version", "name", "type", "title", "description", "import_error", "icon_path"]
->>>>>>> 62bbc3aa
+__all__ = ["Handler", "version", "name", "type", "title", "description", "import_error", "icon_path"]