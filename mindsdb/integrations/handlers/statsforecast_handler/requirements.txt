statsforecast==1.6.0
scipy==1.15.3
<<<<<<< HEAD
numba >=0.55.0, <=0.61.0
=======
numba >=0.55.0, <=0.61.2
>>>>>>> abcb29e2
<|MERGE_RESOLUTION|>--- conflicted
+++ resolved
@@ -1,7 +1,3 @@
 statsforecast==1.6.0
 scipy==1.15.3
-<<<<<<< HEAD
-numba >=0.55.0, <=0.61.0
-=======
-numba >=0.55.0, <=0.61.2
->>>>>>> abcb29e2
+numba >=0.55.0, <=0.61.2