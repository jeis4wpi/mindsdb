import time
import os
from unittest.mock import patch, Mock, MagicMock
import threading
<<<<<<< HEAD
import json
=======
from contextlib import contextmanager
>>>>>>> 761229f3

import pandas as pd
import pytest

from tests.unit.executor_test_base import BaseExecutorDummyML
from mindsdb.interfaces.agents.langchain_agent import SkillData


@contextmanager
def task_monitor():
    from mindsdb.interfaces.tasks.task_monitor import TaskMonitor
    monitor = TaskMonitor()

    stop_event = threading.Event()
    worker = threading.Thread(target=monitor.start, daemon=True, args=(stop_event,))
    worker.start()

    yield worker

    stop_event.set()
    worker.join()


def set_openai_completion(mock_openai, response):

    if not isinstance(response, list):
        response = [response]

    def resp_f(*args, **kwargs):
        # return all responses in sequence, then yield only latest from list

        if len(response) == 1:
            resp = response[0]
        else:
            resp = response.pop(0)

        return {
            'choices': [{
                'message': {
                    'role': 'system',
                    'content': resp
                }
            }]
        }

    mock_openai().chat.completions.create.side_effect = resp_f


def set_openai_embedding(mock_openai, response):
    def resp_f(*args, **kwargs):
        return MagicMock(
            data=[MagicMock(embedding=emb) for emb in response]
        )

    mock_openai().embeddings.create.side_effect = resp_f


def set_openai_models(mock_openai):
    mock_openai_client = MagicMock()
    mock_openai_client.models.list.return_value.data = [Mock(id='text-embedding-ada-002')]
    mock_openai_client.models.retrieve.return_value.data = None
    mock_openai.return_value = mock_openai_client


class TestAgent(BaseExecutorDummyML):

    def test_mindsdb_provider(self):

        agent_response = 'how can I help you'
        # model
        self.run_sql(
            f'''
                CREATE model base_model
                PREDICT output
                using
                  column='question',
                  output='{agent_response}',
                  engine='dummy_ml',
                  join_learn_process=true
            '''
        )

        self.run_sql('CREATE ML_ENGINE langchain FROM langchain')

        self.run_sql('''
            CREATE AGENT my_agent
            USING
             provider='mindsdb',
             model = "base_model", -- <
             prompt_template="Answer the user input in a helpful way"
         ''')
        ret = self.run_sql("select * from my_agent where question = 'hi'")

        assert agent_response in ret.answer[0]

    @patch('openai.OpenAI')
    def test_openai_provider_with_model(self, mock_openai):
        agent_response = 'how can I assist you today?'
        set_openai_completion(mock_openai, agent_response)

        self.run_sql('CREATE ML_ENGINE langchain FROM langchain')

        self.run_sql('''
            CREATE MODEL lang_model
                PREDICT answer USING
            engine = "langchain",
            model = "gpt-3.5-turbo",
            openai_api_key='--',
            prompt_template="Answer the user input in a helpful way";
         ''')

        self.run_sql('''
            CREATE AGENT my_agent
            USING
              model='lang_model'
         ''')
        ret = self.run_sql("select * from my_agent where question = 'hi'")

        assert agent_response in ret.answer[0]

    @patch('openai.OpenAI')
    def test_openai_provider(self, mock_openai):
        agent_response = 'how can I assist you today?'
        set_openai_completion(mock_openai, agent_response)

        self.run_sql('''
            CREATE AGENT my_agent
            USING
             provider='openai',
             model = "gpt-3.5-turbo",
             openai_api_key='--',
             prompt_template="Answer the user input in a helpful way"
         ''')
        ret = self.run_sql("select * from my_agent where question = 'hi'")

        assert agent_response in ret.answer[0]

        # test join
        df = pd.DataFrame([
            {'q': 'hi'},
        ])
        self.save_file('questions', df)

        ret = self.run_sql('''
            select * from files.questions t
            join my_agent a on a.question=t.q
        ''')

        assert agent_response in ret.answer[0]

        # empty query
        ret = self.run_sql('''
            select * from files.questions t
            join my_agent a on a.question=t.q
            where t.q = ''
        ''')
        assert len(ret) == 0

    @patch('openai.OpenAI')
    def test_agent_with_tables(self, mock_openai):
        sd = SkillData(
            name='test', type='', project_id=1,
            params={'tables': []},
            agent_tables_list=[]
        )

        sd.params = {'tables': ['x', 'y']}
        sd.agent_tables_list = ['x', 'y']
        assert sd.restriction_on_tables == {None: {'x', 'y'}}

        sd.params = {'tables': ['x', 'y']}
        sd.agent_tables_list = ['x', 'y', 'z']
        assert sd.restriction_on_tables == {None: {'x', 'y'}}

        sd.params = {'tables': ['x', 'y']}
        sd.agent_tables_list = ['x']
        assert sd.restriction_on_tables == {None: {'x'}}

        sd.params = {'tables': ['x', 'y']}
        sd.agent_tables_list = ['z']
        with pytest.raises(ValueError):
            print(sd.restriction_on_tables)

        sd.params = {'tables': ['x', {'schema': 'S', 'table': 'y'}]}
        sd.agent_tables_list = ['x']
        assert sd.restriction_on_tables == {None: {'x'}}

        sd.params = {'tables': ['x', {'schema': 'S', 'table': 'y'}]}
        sd.agent_tables_list = ['x', {'schema': 'S', 'table': 'y'}]
        assert sd.restriction_on_tables == {None: {'x'}, 'S': {'y'}}

        sd.params = {'tables': [{'schema': 'S', 'table': 'x'}, {'schema': 'S', 'table': 'y'}, {'schema': 'S', 'table': 'z'}]}
        sd.agent_tables_list = [{'schema': 'S', 'table': 'y'}, {'schema': 'S', 'table': 'z'}, {'schema': 'S', 'table': 'f'}]
        assert sd.restriction_on_tables == {'S': {'y', 'z'}}

        sd.params = {'tables': [{'schema': 'S', 'table': 'x'}, {'schema': 'S', 'table': 'y'}]}
        sd.agent_tables_list = [{'schema': 'S', 'table': 'z'}]
        with pytest.raises(ValueError):
            print(sd.restriction_on_tables)

        self.run_sql('''
            create skill test_skill
            using
            type = 'text2sql',
            database = 'example_db',
            tables = ['table_1', 'table_2'],
            description = "this is sales data";
        ''')

        self.run_sql('''
            create agent test_agent
            using
            model='gpt-3.5-turbo',
            provider='openai',
            openai_api_key='--',
            prompt_template='Answer the user input in a helpful way using tools',
            skills=[{
                'name': 'test_skill',
                'tables': ['table_2', 'table_3']
            }];
        ''')

        resp = self.run_sql('''select * from information_schema.agents where name = 'test_agent';''')
        assert len(resp) == 1
        assert resp['SKILLS'][0] == ['test_skill']

        agent_response = 'how can I assist you today?'
        set_openai_completion(mock_openai, agent_response)
        self.run_sql("select * from test_agent where question = 'test?'")

    @patch('openai.OpenAI')
    def test_agent_stream(self, mock_openai):
        agent_response = 'how can I assist you today?'
        set_openai_completion(mock_openai, agent_response)

        self.run_sql('''
            CREATE AGENT my_agent
            USING
             provider='openai',
             model = "gpt-3.5-turbo",
             openai_api_key='--',
             prompt_template="Answer the user input in a helpful way"
         ''')

        agents_controller = self.command_executor.session.agents_controller
        agent = agents_controller.get_agent('my_agent')

        messages = [{'question': 'hi'}]
        found = False
        for chunk in agents_controller.get_completion(agent, messages, stream=True):
            if chunk.get('output') == agent_response:
                found = True
        if not found:
            raise AttributeError('Agent response is not found')

    @patch('openai.OpenAI')
    def test_agent_retrieval(self, mock_openai):

        mock_openai().models.list().data = [Mock(id='text-embedding-ada-002')]

        self.run_sql('''
            create knowledge base kb_review
            using
                embedding_model = {
                    "provider": "openai",
                    "model_name": "text-embedding-ada-002",
                    "api_key": "dummy_key"
                }
        ''')

        self.run_sql('''
          create skill retr_skill
          using
              type = 'retrieval',
              source = 'kb_review',
              description = 'user reviews'
        ''')

        os.environ['OPENAI_API_KEY'] = '--'

        self.run_sql('''
          create agent retrieve_agent
           using
          model='gpt-3.5-turbo',
          provider='openai',
          prompt_template='Answer the user input in a helpful way using tools',
          skills=['retr_skill'],
          max_iterations=5,
          mode='retrieval'
        ''')

        agent_response = 'the answer is yes'
        user_question = 'answer my question'
        from textwrap import dedent
        set_openai_completion(mock_openai, [
            # first step, use kb
            dedent(f'''
              Thought: Do I need to use a tool? Yes
              Action: retr_skill
              Action Input: {user_question}
            '''),

            # step2, answer to user
            agent_response
        ])

        with patch('mindsdb.interfaces.knowledge_base.controller.KnowledgeBaseTable.select_query') as kb_select:
            # kb response
            kb_select.return_value = pd.DataFrame([{'id': 1, 'content': 'ok', 'metadata': {}}])
            ret = self.run_sql(f'''
                select * from retrieve_agent where question = '{user_question}'
            ''')

            # check agent output
            assert agent_response in ret.answer[0]

            # check kb input
            args, _ = kb_select.call_args
            assert user_question in args[0].where.args[1].value

    def test_drop_demo_agent(self):
        """should not be possible to drop demo agent
        """
        from mindsdb.api.executor.exceptions import ExecutorException
        self.run_sql('''
            CREATE AGENT my_demo_agent
            USING
                provider='openai',
                model = "gpt-3.5-turbo",
                openai_api_key='--',
                prompt_template="--",
                is_demo=true;
         ''')
        with pytest.raises(ExecutorException):
            self.run_sql('drop agent my_agent')

        self.run_sql('''
            create skill my_demo_skill
            using
            type = 'text2sql',
            database = 'example_db',
            description = "",
            is_demo=true;
        ''')

        with pytest.raises(ExecutorException):
            self.run_sql('drop skill my_demo_skill')


class TestKB(BaseExecutorDummyML):

    def _create_kb(self, name, reranking_model=None, embedding_model=None, content_columns=None,
                   id_column=None, metadata_columns=None):
        self.run_sql(f'drop knowledge base if exists {name}')

        if embedding_model is None:
            embedding_model = {
                "provider": "openai",
                "model_name": "text-embedding-ada-002",
                "api_key": "dummy_key",
            }

        kb_params = {
            "embedding_model": embedding_model,
            "reranking_model": reranking_model,
        }
        if content_columns is not None:
            kb_params['content_columns'] = content_columns
        if id_column is not None:
            kb_params['id_column'] = id_column
        if metadata_columns is not None:
            kb_params['metadata_columns'] = metadata_columns

        param_str = ''
        if kb_params:
            param_items = []
            for k, v in kb_params.items():
                param_items.append(f'{k}={json.dumps(v)}')
            param_str = ','.join(param_items)

        self.run_sql(f'''
            create knowledge base {name}
            using
                {param_str}
        ''')

    @patch('openai.OpenAI')
    def test_kb(self, mock_openai):
        set_openai_models(mock_openai)

        self._create_kb('kb_review')
        self.run_sql('drop knowledge base kb_review')  # drop chromadb left since the last failed test
        self._create_kb('kb_review')

        self.run_sql("insert into kb_review (content) values ('review')")

        # selectable
        ret = self.run_sql("select * from kb_review")
        assert len(ret) == 1

        # show tables in default chromadb
        ret = self.run_sql("show knowledge bases")

        db_name = ret.STORAGE[0].split('.')[0]
        ret = self.run_sql(f"show tables from {db_name}")
        # only one default collection there
        assert len(ret) == 1

    @patch('openai.OpenAI')
    def test_kb_metadata(self, mock_openai):
        set_openai_models(mock_openai)
        set_openai_embedding(mock_openai, [[0.1] * 1536])

        record = {
            'review': "all is good, haven't used yet",
            'url': 'https://laptops.com/123',
            'product': 'probook',
            'specs': 'Core i5; 8Gb; 1920х1080',
            'id': 123
        }
        df = pd.DataFrame([record])
        self.save_file('reviews', df)

        # ---  case 1: kb with default columns settings ---
        self._create_kb('kb_review')
        self.run_sql('drop knowledge base kb_review')  # drop chromadb left since the last failed test
        self._create_kb('kb_review')

        self.run_sql("""
            insert into kb_review
            select review as content, id from files.reviews
        """)

        ret = self.run_sql("select * from kb_review where original_doc_id = 123")
        assert len(ret) == 1
        assert ret['chunk_content'][0] == record['review']

        # delete by metadata
        self.run_sql("delete from kb_review where original_doc_id = 123")
        ret = self.run_sql("select * from kb_review where original_doc_id = 123")
        assert len(ret) == 0

        # insert without id
        self.run_sql("""
            insert into kb_review
            select review as content, product, url from files.reviews
        """)

        # id column wasn't used
        ret = self.run_sql("select * from kb_review where original_doc_id = 123")
        assert len(ret) == 0

        # product/url in metadata
        ret = self.run_sql("select * from kb_review where product = 'probook'")
        assert len(ret) == 1
        assert ret['metadata'][0]['product'] == record['product']
        assert ret['metadata'][0]['url'] == record['url']

        self.run_sql("drop knowledge base kb_review")

        # ---  case 2: kb with defined columns ---

        self._create_kb('kb_review', content_columns=['review', 'product'],
                        id_column='url', metadata_columns=['specs', 'id'])

        set_openai_embedding(mock_openai, [[0.1] * 1536, [0.2] * 1536])
        self.run_sql("""
            insert into kb_review
            select * from files.reviews
        """)

        ret = self.run_sql("select * from kb_review")  # url in id

        assert len(ret) == 2  # two columns are split in two records

        # review/product in content
        content = list(ret['chunk_content'])
        assert record['review'] in content
        assert record['product'] in content

        # specs/id in metadata
        metadata = ret['metadata'][0]
        assert metadata['specs'] == record['specs']
        assert str(metadata['id']) == str(record['id'])

        self.run_sql("drop knowledge base kb_review")

        # ---  case 3: content is defined, id is id, the rest goes to metadata ---
        self._create_kb('kb_review', content_columns=['review'])

        self.run_sql("""
            insert into kb_review
            select * from files.reviews
        """)

        ret = self.run_sql("select * from kb_review where original_doc_id = 123")  # id is id
        assert len(ret) == 1
        # review in content
        assert ret['chunk_content'][0] == record['review']

        # specs/url/product in metadata
        metadata = ret['metadata'][0]
        assert metadata['specs'] == record['specs']
        assert metadata['url'] == record['url']
        assert metadata['product'] == record['product']

    def _get_ral_table(self):
        data = [
            ['1000', 'Green beige', 'Beige verdastro'],
            ['1004', 'Golden yellow', 'Giallo oro'],
            ['9016', 'Traffic white', 'Bianco traffico'],
            ['9023', 'Pearl dark grey', 'Grigio scuro perlato'],
        ]

        return pd.DataFrame(data, columns=['ral', 'english', 'italian'])

    @patch('openai.OpenAI')
    def test_join_kb_table(self, mock_openai):
        set_openai_models(mock_openai)

        df = self._get_ral_table()
        self.save_file('ral', df)

        self._create_kb('kb_ral')

        set_openai_embedding(mock_openai, [[0.1] * 1536, [0.2] * 1536, [0.3] * 1536, [0.4] * 1536])
        self.run_sql("""
            insert into kb_ral
            select ral id, english content from files.ral
        """)

        set_openai_embedding(mock_openai, [[0.3] * 1536])
        ret = self.run_sql("""
            select t.italian, k.id, t.ral from kb_ral k
            join files.ral t on t.ral = k.id
            where k.content = 'white'
            limit 2
        """)

        assert len(ret) == 2
        # values are matched
        diff = ret[ret['ral'] != ret['id']]
        assert len(diff) == 0

        # =================   operators  =================
        ret = self.run_sql("""
            select * from kb_ral
            where id = '1000'
        """)
        assert len(ret) == 1
        assert ret['id'][0] == '1000'

        ret = self.run_sql("""
            select * from kb_ral
            where id != '1000'
        """)
        assert len(ret) == 3
        assert '1000' not in ret['id']

        ret = self.run_sql("""
            select * from kb_ral
            where id in ('1000', '1004')
        """)
        assert len(ret) == 2
        assert set(ret['id']) == {'1000', '1004'}

        ret = self.run_sql("""
            select * from kb_ral
            where id not in ('1000', '1004')
        """)
        assert len(ret) == 2
        assert set(ret['id']) == {'9016', '9023'}

    @patch('openai.OpenAI')
    @patch('mindsdb.integrations.handlers.postgres_handler.Handler')
<<<<<<< HEAD
    def test_kb_partitions(self, mock_handler, mock_openai, task_monitor):
        set_openai_models(mock_openai)
=======
    def test_kb_partitions(self, mock_handler):
        self._create_embedding_model('emb_model')
>>>>>>> 761229f3

        df = self._get_ral_table()
        self.save_file('ral', df)

        df = pd.concat([df] * 30)
        # unique ids
        df['id'] = list(map(str, range(len(df))))

        self.set_handler(mock_handler, name='pg', tables={'ral': df})

        def check_partition(insert_sql):
            # create empty kb
<<<<<<< HEAD
            self._create_kb('kb_part')

            set_openai_embedding(mock_openai, [[0.1] * 1536] * len(df))
=======
            if len(self.run_sql('describe KNOWLEDGE_BASE kb_part')) > 0:
                self.run_sql('delete from kb_part where id in (select id from kb_part)')
                self.run_sql('DROP KNOWLEDGE_BASE kb_part')

            self.run_sql('create knowledge base kb_part using model=emb_model, content_columns=["english"]')
>>>>>>> 761229f3

            # load kb
            ret = self.run_sql(insert_sql)
            # inserts returns query
            query_id = ret['ID'][0]

            # wait loaded
            for i in range(1000):
                time.sleep(0.2)
                ret = self.run_sql(f'select * from information_schema.queries where id = {query_id}')
                if ret['ERROR'][0] is not None:
                    raise RuntimeError(ret['ERROR'][0])
                if ret['FINISHED_AT'][0] is not None:
                    break

            # check content
            ret = self.run_sql('select * from kb_part')
            assert len(ret) == len(df)

            # check queries table
            ret = self.run_sql(f'select * from information_schema.queries where id = {query_id}')
            assert len(ret) == 1
            rec = ret.iloc[0]
            assert 'kb_part' in ret['SQL'][0]
            assert ret['ERROR'][0] is None
            assert ret['FINISHED_AT'][0] is not None

            # test describe
            ret = self.run_sql('describe knowledge base kb_part')
            assert len(ret) == 1
            rec_d = ret.iloc[0]
            assert rec_d['PROCESSED_ROWS'] == rec['PROCESSED_ROWS']
            assert rec_d['INSERT_STARTED_AT'] == rec['STARTED_AT']
            assert rec_d['INSERT_FINISHED_AT'] == rec['FINISHED_AT']
            assert rec_d['QUERY_ID'] == query_id

            # del query
            self.run_sql(f"SELECT query_cancel({rec['ID']})")
            ret = self.run_sql('select * from information_schema.queries')
            assert len(ret) == 0

            ret = self.run_sql('describe knowledge base kb_part')
            assert len(ret) == 1
            rec_d = ret.iloc[0]
            assert rec_d['PROCESSED_ROWS'] is None
            assert rec_d['INSERT_STARTED_AT'] is None
            assert rec_d['INSERT_FINISHED_AT'] is None
            assert rec_d['QUERY_ID'] is None

        with task_monitor():
            def stream_f(*args, **kwargs):
                chunk_size = int(len(df) / 10) + 1
                for i in range(10):
                    yield df[chunk_size * i: chunk_size * (i + 1):]

<<<<<<< HEAD
        # test threads
        check_partition('''
            insert into kb_part
            SELECT id, english content FROM  pg.ral
            using batch_size=20, track_column=id, threads = 3
        ''')
=======
            # --- stream mode ---
            mock_handler().query_stream.side_effect = stream_f

            # test iterate
            check_partition('''
                insert into kb_part SELECT id, english FROM  pg.ral
                using batch_size=20, track_column=id
            ''')

            # test threads
            check_partition('''
                insert into kb_part SELECT id, english FROM pg.ral
                using batch_size=20, track_column=id, threads = 3
            ''')

            # without track column
            check_partition('''
                insert into kb_part SELECT id, english FROM  pg.ral
                using batch_size=20
            ''')

            # --- general mode ---
            mock_handler().query_stream = None

            # test iterate
            check_partition('''
                insert into kb_part SELECT id, english FROM  pg.ral
                using batch_size=20, track_column=id
            ''')

            # test threads
            check_partition('''
                insert into kb_part SELECT id, english FROM pg.ral
                using batch_size=20, track_column=id, threads = 3
            ''')

            # --- check select join using partitions ---
            ret = self.run_sql('''
                SELECT * FROM  pg.ral t
                join emb_model
                using batch_size=20, track_column=id
            ''')
            assert len(ret) == len(df)

            ret = self.run_sql('''
                SELECT * FROM  pg.ral t
                join emb_model
                using batch_size=20, track_column=id, threads = 3
            ''')
            assert len(ret) == len(df)
>>>>>>> 761229f3
<|MERGE_RESOLUTION|>--- conflicted
+++ resolved
@@ -2,11 +2,8 @@
 import os
 from unittest.mock import patch, Mock, MagicMock
 import threading
-<<<<<<< HEAD
 import json
-=======
 from contextlib import contextmanager
->>>>>>> 761229f3
 
 import pandas as pd
 import pytest
@@ -582,13 +579,8 @@
 
     @patch('openai.OpenAI')
     @patch('mindsdb.integrations.handlers.postgres_handler.Handler')
-<<<<<<< HEAD
     def test_kb_partitions(self, mock_handler, mock_openai, task_monitor):
         set_openai_models(mock_openai)
-=======
-    def test_kb_partitions(self, mock_handler):
-        self._create_embedding_model('emb_model')
->>>>>>> 761229f3
 
         df = self._get_ral_table()
         self.save_file('ral', df)
@@ -601,17 +593,9 @@
 
         def check_partition(insert_sql):
             # create empty kb
-<<<<<<< HEAD
-            self._create_kb('kb_part')
+            self._create_kb('kb_part', content_columns=["english"])
 
             set_openai_embedding(mock_openai, [[0.1] * 1536] * len(df))
-=======
-            if len(self.run_sql('describe KNOWLEDGE_BASE kb_part')) > 0:
-                self.run_sql('delete from kb_part where id in (select id from kb_part)')
-                self.run_sql('DROP KNOWLEDGE_BASE kb_part')
-
-            self.run_sql('create knowledge base kb_part using model=emb_model, content_columns=["english"]')
->>>>>>> 761229f3
 
             # load kb
             ret = self.run_sql(insert_sql)
@@ -667,14 +651,6 @@
                 for i in range(10):
                     yield df[chunk_size * i: chunk_size * (i + 1):]
 
-<<<<<<< HEAD
-        # test threads
-        check_partition('''
-            insert into kb_part
-            SELECT id, english content FROM  pg.ral
-            using batch_size=20, track_column=id, threads = 3
-        ''')
-=======
             # --- stream mode ---
             mock_handler().query_stream.side_effect = stream_f
 
@@ -709,20 +685,4 @@
             check_partition('''
                 insert into kb_part SELECT id, english FROM pg.ral
                 using batch_size=20, track_column=id, threads = 3
-            ''')
-
-            # --- check select join using partitions ---
-            ret = self.run_sql('''
-                SELECT * FROM  pg.ral t
-                join emb_model
-                using batch_size=20, track_column=id
-            ''')
-            assert len(ret) == len(df)
-
-            ret = self.run_sql('''
-                SELECT * FROM  pg.ral t
-                join emb_model
-                using batch_size=20, track_column=id, threads = 3
-            ''')
-            assert len(ret) == len(df)
->>>>>>> 761229f3
+            ''')